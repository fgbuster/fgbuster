# FGBuster
# Copyright (C) 2019 Davide Poletti, Josquin Errard and the FGBuster developers
#
# This program is free software: you can redistribute it and/or modify
# it under the terms of the GNU General Public License as published by
# the Free Software Foundation, either version 3 of the License, or
# (at your option) any later version.
#
# This program is distributed in the hope that it will be useful,
# but WITHOUT ANY WARRANTY; without even the implied warranty of
# MERCHANTABILITY or FITNESS FOR A PARTICULAR PURPOSE.  See the
# GNU General Public License for more details.
#
# You should have received a copy of the GNU General Public License
# along with this program. If not, see <http://www.gnu.org/licenses/>.

""" Low-level component separation functions

All the routines in this module do NOT support ``numpy.ma.MaskedArray``.
In that case, you have two options

1) Index `masked_array` with a mask so that you get a standard `np.array`
   containing only unmasked values
2) Whenever it is possible, you can pass `masked_array.data` and handle the
   masked values by setting the corresponding entries of *invN* to zero
"""

# Note for developpers
# --------------------
# The functions in this file conform to the following convetions
# 1) Matrices are ndarrays. The last two dimensions are respectively the
#    codomain and the domain, the other dimensions identify the block on the
#    diagonal. For example, an M-by-N matrix that is block-diagonal, with K
#    diagonal blocks, is represented as an ndarray with shape (K, M/K, N/K).
# 2) Matrices can have multiple indices for the diagonal blocks. For
#    instance, if in the previous example K = JxL, the shape of the ndarray is
#    (J, L, M/K, N/K).
# 3) Suppose that the blocks are equal for the same index in J and different
#    index in L, the matrix can be passed as a (K, 1, M/K, M/K) ndarray, without
#    repeating equal blocks.
# 4) Vectors are just like matrices, without the domain dimension
# 5) Many functions come in pairs foo(A, invN, ...) and _foo_svd(u_e_v, ...).
#    _foo_svd does what foo is supposed to, but:
#     - instead of providing A you provide its SVD, u_e_v
#     - the domain of input and outputs matrices and vectors is prewhitend with
#       sqrt(invN)
#     - _foo_svd doesn't perform all the checks that foo is required to do
#     - foo can return the SVD, which can then be reused in _bar_svd(...)

import inspect
from time import time
import six
import numpy as np
import scipy as sp
import numdifftools
from functools import reduce


__all__ = [
    'comp_sep',
    'multi_comp_sep',
    'logL',
    'logL_dB',
    'invAtNA',
    'P',
    'P_dBdB',
    'D',
    'W',
    'W_dB',
    'W_dBdB',
    'Wd',
    'fisher_logL_dB_dB',
]


OPTIMIZE = False
_EPSILON_LOGL_DB = 1e-6


def _inv(m):
    result = np.array(map(np.linalg.inv, m.reshape((-1,)+m.shape[-2:])))
    return result.reshape(m.shape)


#Added by Clement Leloup
def _uvt(u, v):
    return np.einsum('...i,...j->...ij', u, v)


def _mv(m, v):
    return np.einsum('...ij,...j->...i', m, v, optimize=OPTIMIZE)


def _utmv(u, m, v):
    return np.einsum('...i,...ij,...j', u, m, v, optimize=OPTIMIZE)


def _mtv(m, v):
    return np.einsum('...ji,...j->...i', m, v, optimize=OPTIMIZE)


def _mm(m, n):
    return np.einsum('...ij,...jk->...ik', m, n, optimize=OPTIMIZE)


def _mtm(m, n):
    return np.einsum('...ji,...jk->...ik', m, n, optimize=OPTIMIZE)


def _mmv(m, w, v):
    return np.einsum('...ij,...jk,...k->...i', m, w, v, optimize=OPTIMIZE)


def _mtmv(m, w, v):
    return np.einsum('...ji,...jk,...k->...i', m, w, v, optimize=OPTIMIZE)


def _mmm(m, w, n):
    return np.einsum('...ij,...jk,...kh->...ih', m, w, n, optimize=OPTIMIZE)


def _mtmm(m, w, n):
    return np.einsum('...ji,...jk,...kh->...ih', m, w, n, optimize=OPTIMIZE)


def _T(x):
    # Indexes < -2 are assumed to count diagonal blocks. Therefore the transpose
    # has to swap the last two axis, not reverse the order of all the axis
    try:
        return np.swapaxes(x, -1, -2)
    except ValueError:
        return x


def _svd_sqrt_invN_A(A, invN=None, L=None):
    """ SVD of A and Cholesky factor of invN

    Prewhiten *A* according to *invN* (if either *invN* or *L* is provided) and
    return both its SVD and the Cholesky factor of *invN*.
    If you provide the Cholesky factor L, invN is ignored.
    It correctly handles blocks for invN equal to zero
    """
    if L is None and invN is not None:
        try:
            L = np.linalg.cholesky(invN)
        except np.linalg.LinAlgError:
            L = np.zeros_like(invN)
<<<<<<< HEAD

            print(invN.ndim)
            exit()
            
=======
>>>>>>> f34ac6d6
            mask = np.where(np.all(np.diagonal(invN, axis1=-1, axis2=-2),
                                   axis=-1))
            if np.any(mask):
                L[mask] = np.linalg.cholesky(invN[mask])

    if L is not None:
        A = _mtm(L, A)

    u_e_v = np.linalg.svd(A, full_matrices=False)
    return u_e_v, L


def _logL_svd(u_e_v, d):
    return 0.5 * np.linalg.norm(_mtv(u_e_v[0], d))**2


#Added by Clement Leloup
def _mism_term_logL_svd(u_e_v, N):
    return 0.5 * np.sum(np.trace(_mmm(u_e_v[0], _T(u_e_v[0]), N), axis1=-2, axis2=-1))


def logL(A, d, invN=None, return_svd=False):
    try:
        u_e_v, L = _svd_sqrt_invN_A(A, invN)
    except np.linalg.linalg.LinAlgError:
        print('SVD of A failed -> logL = -inf')
        return - np.inf

    if L is not None:
        d = _mtv(L, d)
    res = _logL_svd(u_e_v, d)

    if return_svd:
        return res, (u_e_v, L)
    return res


def _invAtNA_svd(u_e_v):
    _, e, v = u_e_v
    return _mtm(v, v / e[..., np.newaxis]**2)


def invAtNA(A, invN=None, return_svd=False):
    u_e_v, L = _svd_sqrt_invN_A(A, invN)
    res = _invAtNA_svd(u_e_v)
    if return_svd:
        return res, (u_e_v, L)
    return res


def _As_svd(u_e_v, s):
    u, e, v = u_e_v
    return _mv(u, e * _mv(v, s))


def _Wd_svd(u_e_v, d):
    u, e, v = u_e_v
    utd = _mtv(u, d)
    return _mtv(v, utd / e)


def Wd(A, d, invN=None, return_svd=False):
    u_e_v, L = _svd_sqrt_invN_A(A, invN)
    if L is not None:
        d = _mtv(L, d)
    res = _Wd_svd(u_e_v, d)
    if return_svd:
        return res, (u_e_v, L)
    return res


def _W_svd(u_e_v):
    u, e, v = u_e_v
    return _mtm(v, _T(u) / e[..., np.newaxis])


def W(A, invN=None, return_svd=False):
    u_e_v, L = _svd_sqrt_invN_A(A, invN)
    if L is None:
        res = _W_svd(u_e_v)
    else:
        res = _mm(_W_svd(u_e_v), _T(L))
    if return_svd:
        return res, (u_e_v, L)
    return res


def _P_svd(u_e_v):
    u, e, v = u_e_v
    return _mm(u, _T(u))


def P(A, invN=None, return_svd=False):
    u_e_v, L = _svd_sqrt_invN_A(A, invN)
    if L is None:
        res = _P_svd(u_e_v)
    else:
        res = _mm(_P_svd(u_e_v), _T(L))
        try:
            res = sp.linalg.solve_triangular(L, res, lower=True,
                                             overwrite_b=True, trans='T')
        except np.linalg.LinAlgError:
            return _mm(A, W(A, invN=invN))

    if return_svd:
        return res, (u_e_v, L)
    return res


def _D_svd(u_e_v):
    u, e, v = u_e_v
    return np.eye(u.shape[-2]) - _mm(u, _T(u))


def D(A, invN=None, return_svd=False):
    u_e_v, L = _svd_sqrt_invN_A(A, invN)
    if L is None:
        res = _D_svd(u_e_v)
    else:
        res = _mm(_D_svd(u_e_v), _T(L))
        try:
            res = sp.linalg.solve_triangular(L, res, lower=True,
                                             overwrite_b=True, trans='T')
        except np.linalg.LinAlgError:
            return np.eye(res.shape[-1]) - _mm(A, W(A, invN=invN))
    if return_svd:
        return res, (u_e_v, L)
    return res


def _W_dB_svd(u_e_v, A_dB, comp_of_dB):
    _raise_if_not_simple_comp_of_dB(comp_of_dB)
    u, e, v = u_e_v
    res = []
    for comp_of_dB_i, A_dB_i in zip(comp_of_dB, A_dB):
        # res = v^t e^-2 v A_dB (1 - u u^t) - v^t e^-1 u^t A_dB v^t e^-1 u^t
        inve_v = v / e[..., np.newaxis]
        slice_inve_v = inve_v[(Ellipsis,)+comp_of_dB_i]
        res_i = _mm(_mtm(inve_v, slice_inve_v), _T(A_dB_i))
        res_i -= _mmm(res_i, u, _T(u))
        res_i -= _mmm(_mmm(_T(inve_v), _T(u), A_dB_i),
                      _T(slice_inve_v), _T(u))
        res.append(res_i)
    return np.array(res)


def W_dB(A, A_dB, comp_of_dB, invN=None, return_svd=False):
    """ Derivative of W

    which could be particularly useful for the computation of residuals
    through the first order development of the map-making equation

    Parameters
    ----------
    A: ndarray
        Mixing matrix. Shape *(..., n_freq, n_comp)*
    invN: ndarray or None
        The inverse noise matrix. Shape *(..., n_freq, n_freq)*.
    A_dB : ndarray or list of ndarray
        The derivative of the mixing matrix. If list, each entry is the
        derivative with respect to a different parameter.
    comp_of_dB: tuple or list of tuples
        It allows to provide as output of *A_dB_ev* only the non-zero columns
        *A*. If list, every entry refers to a parameter.
        Unlike `comp_sep` the
        tuple(s) can have only lenght 1. The element is the index (or slice) of
        the component dimension of A (the last one) that is affected by the
        derivative: ``A_dB_ev(x)[i]`` is assumed to be the derivative of
        ``A[..., comp_of_dB[i]]``.

    Returns
    -------
    res : array
        Derivative of W. If *A_dB* is a list, ``res[i]``
        is computed from ``A_dB[i]``.
    """
    A_dB, comp_of_dB = _A_dB_and_comp_of_dB_as_compatible_list(A_dB, comp_of_dB)

    u_e_v, L = _svd_sqrt_invN_A(A, invN)
    if L is not None:
        A_dB = [_mtm(L, A_dB_i) for A_dB_i in A_dB]
    res = _W_dB_svd(u_e_v, A_dB, comp_of_dB)

    if L is not None:
        res = _mm(res, _T(L))
    if return_svd:
        return res, (u_e_v, L)
    return res


def _P_dBdB_svd(u_e_v, A_dB, A_dBdB, comp_of_dB):
    _raise_if_not_simple_comp_of_dB(comp_of_dB)
    u, e, v = u_e_v
    n_dB = len(A_dB)

    # Expand A_dB and A_dBdB to full shape
    A_dB_full = np.zeros((n_dB,)+u.shape)
    A_dBdB_full = np.zeros((n_dB, n_dB)+u.shape)
    for i in range(n_dB):
        A_dB_full[(i, Ellipsis) + comp_of_dB[i]] = A_dB[i]
        for j in range(n_dB):
            A_dBdB_full[(i, j, Ellipsis)+comp_of_dB[i]] = A_dBdB[i][j]

    # Apply diag(e^(-1)) * v to the domain of the components
    # In this basis A' = u and (A'^t A') = 1
    inve_v = v / e[..., np.newaxis]
    A_dB = _mm(A_dB_full, _T(inve_v))
    A_dBdB = _mm(A_dBdB_full, _T(inve_v))

    # Aliases that improve readability
    A = u
    A_dBj = A_dB
    A_dBi = A_dBj[:, np.newaxis, ...]
    mm = lambda *args: reduce(np.matmul, args)
    D = _D_svd(u_e_v)

    # Computation
    P_dBdB = (+ mm(D, A_dBj, _T(A_dBi), D)
              - mm(A, _T(A_dBj), A, _T(A_dBi), D)
              + mm(A, _T(A_dBdB), D)
              - mm(A, _T(A_dBi), A, _T(A_dBj), D)
              - mm(A, _T(A_dBi), D, A_dBj, _T(A))
             )
    P_dBdB += _T(P_dBdB)

    return P_dBdB


def P_dBdB(A, A_dB, A_dBdB, comp_of_dB, invN=None, return_svd=False):
    """ Second Derivative of P

    which could be useful for the computation of
    curvature of the log likelihood for any point and data vector

    Parameters
    ----------
    A : ndarray
        Mixing matrix. Shape *(..., n_freq, n_comp)*
    invN: ndarray or None
        The inverse noise matrix. Shape *(..., n_freq, n_freq)*.
    A_dB : ndarray or list of ndarray
        The derivative of the mixing matrix. If list, each entry is the
        derivative with respect to a different parameter.
    A_dBdB : ndarray or list of list of ndarray
        The second derivative of the mixing matrix. If list, each entry is the
        derivative of A_dB with respect to a different parameter.
    comp_of_dB: tuple or list of tuples
        It allows to provide as output of *A_dB_ev* only the non-zero columns
        *A*. If list, every entry refers to a parameter.
        Unlike `comp_sep` the
        tuple(s) can have only lenght 1. The element is the index (or slice) of
        the component dimension of A (the last one) that is affected by the
        derivative: ``A_dB_ev(x)[i]`` is assumed to be the derivative of
        ``A[..., comp_of_dB[i]]``.

    Returns
    -------
    res : array
        Second Derivative of P.
    """
    A_dB, comp_of_dB = _A_dB_and_comp_of_dB_as_compatible_list(A_dB, comp_of_dB)
    if not isinstance(A_dBdB, list):
        A_dBdB = [[A_dBdB]]
    assert len(A_dBdB) == len(A_dB)
    for A_dBdB_i in A_dBdB:
        assert len(A_dBdB_i) == len(A_dB)

    u_e_v, L = _svd_sqrt_invN_A(A, invN)
    if L is not None:
        A_dB = [_mtm(L, A_dB_i) for A_dB_i in A_dB]
        A_dBdB = [[_mtm(L, A_dBdB_ij)
                   for A_dBdB_ij in A_dBdB_i] for A_dBdB_i in A_dBdB]

    res = _P_dBdB_svd(u_e_v, A_dB, A_dBdB, comp_of_dB)

    if L is not None:
        invLt = np.linalg.inv(_T(L))
        res = _mmm(invLt, res, _T(L))
    if return_svd:
        return res, (u_e_v, L)
    return res


def _W_dBdB_svd(u_e_v, A_dB, A_dBdB, comp_of_dB):
    _raise_if_not_simple_comp_of_dB(comp_of_dB)
    u, e, v = u_e_v
    n_dB = len(A_dB)

    # Expand A_dB and A_dBdB to full shape
    A_dB_full = np.zeros((n_dB,)+u.shape)
    A_dBdB_full = np.zeros((n_dB, n_dB)+u.shape)
    for i in range(n_dB):
        A_dB_full[(i, Ellipsis) + comp_of_dB[i]] = A_dB[i]
        for j in range(n_dB):
            A_dBdB_full[(i, j, Ellipsis)+comp_of_dB[i]] = A_dBdB[i][j]

    # Apply diag(e^(-1)) * v to the domain of the components
    # In this basis A' = u and (A'^t A') = 1
    inve_v = v / e[..., np.newaxis]
    A_dB = _mm(A_dB_full, _T(inve_v))
    A_dBdB = _mm(A_dBdB_full, _T(inve_v))

    # Aliases that improve readability
    A = u
    A_dBj = A_dB
    A_dBi = A_dBj[:, np.newaxis, ...]

    # Compute the derivatives of M = (A^t A)^(-1)
    M_dBj = - _mtm(A_dBj, A)
    M_dBj += _T(M_dBj)
    M_dBi = M_dBj[:, np.newaxis, ...]

    M_dBdB = (- _mmm(M_dBj, _T(A_dBi), A)
              - _mtm(A_dBdB, A)
              - _mtm(A_dBi, A_dBj)
              - _mmm(_T(A_dBi), A, M_dBj))
    M_dBdB += _T(M_dBdB)

    W_dBdB = (_mm(M_dBdB, _T(A))
              + _mm(M_dBi, _T(A_dBj))
              + _mm(M_dBj, _T(A_dBi))
              + _T(A_dBdB))

    # Move back to the original basis
    W_dBdB = _mtm(inve_v, W_dBdB)

    return W_dBdB


def W_dBdB(A, A_dB, A_dBdB, comp_of_dB, invN=None, return_svd=False):
    """ Second Derivative of W

    which could be particularly useful for the computation of
    *statistical* residuals through the second order development
    of the map-making equation

    Parameters
    ----------
    A : ndarray
        Mixing matrix. Shape *(..., n_freq, n_comp)*
    invN: ndarray or None
        The inverse noise matrix. Shape *(..., n_freq, n_freq)*.
    A_dB : ndarray or list of ndarray
        The derivative of the mixing matrix. If list, each entry is the
        derivative with respect to a different parameter.
    A_dBdB : ndarray or list of list of ndarray
        The second derivative of the mixing matrix. If list, each entry is the
        derivative of A_dB with respect to a different parameter.
    comp_of_dB: tuple or list of tuples
        It allows to provide as output of *A_dB_ev* only the non-zero columns
        *A*. If list, every entry refers to a parameter.
        Unlike `comp_sep` the
        tuple(s) can have only lenght 1. The element is the index (or slice) of
        the component dimension of A (the last one) that is affected by the
        derivative: ``A_dB_ev(x)[i]`` is assumed to be the derivative of
        ``A[..., comp_of_dB[i]]``.

    Returns
    -------
    res : array
        Second Derivative of W.
    """
    A_dB, comp_of_dB = _A_dB_and_comp_of_dB_as_compatible_list(A_dB, comp_of_dB)
    if not isinstance(A_dBdB, list):
        A_dBdB = [[A_dBdB]]
    assert len(A_dBdB) == len(A_dB)
    for A_dBdB_i in A_dBdB:
        assert len(A_dBdB_i) == len(A_dB)

    u_e_v, L = _svd_sqrt_invN_A(A, invN)
    if L is not None:
        A_dB = [_mtm(L, A_dB_i) for A_dB_i in A_dB]
        A_dBdB = [[_mtm(L, A_dBdB_ij)
                   for A_dBdB_ij in A_dBdB_i] for A_dBdB_i in A_dBdB]

    res = _W_dBdB_svd(u_e_v, A_dB, A_dBdB, comp_of_dB)

    if L is not None:
        res = _mm(res, _T(L))
    if return_svd:
        return res, (u_e_v, L)
    return res


def _logL_dB_svd(u_e_v, d, A_dB, comp_of_dB):
    # logL_dB = d^t (1 - uu^t) A_dB s
    # Compute it as the dot between (1 - uu^t)d and A_dB s
    # Note that (1 - uu^t) is referred to as D (deprojector)
    u, e, v = u_e_v
    utd = _mtv(u, d)
    Dd = d - _mv(u, utd)
    with np.errstate(divide='ignore'):
        s = _mtv(v, utd / e)
    s[~np.isfinite(s)] = 0.

    diff = []
    # Iterate over the parameter types (i.e. over A_dB), compute log_dB
    # and append it to diff        
    for par_comp_of_dB, par_A_dB in zip(comp_of_dB, A_dB):
        # A_dB is compressed: it contains only the column that acts
        # on the following slice of s
        s_comp = s[..., par_comp_of_dB[0]]
        dt_D_A_dB_s = _mv(par_A_dB, s_comp) * Dd  # Only product, not sum
        try:
            ids = np.array(np.broadcast_to(par_comp_of_dB[1].T,
                                           s.T[0].shape)).T
        except IndexError:
            # The `...` dimensions were not partitioned in sub-domains over
            # which the parameters are fitted independently
            # -> do the sum and produce only one value
            diff.append(np.array([dt_D_A_dB_s.sum()]))
        else:
            # comp_of_dB specified the domains over which the sky 
            # is partitioned. They are indexed by ids.
            # Accumulate dt_D_A_dB_s for the entries that share the same id.
            # The size of the output vector is the number of domains.
            # NOTE: it assumes that ids doesn't have any missing values
            diff.append(np.bincount(
                ids.ravel(), (_mv(par_A_dB, s_comp) * Dd).sum(-1).ravel()))
    return np.concatenate(diff)

#Added by Clement Leloup
def _mism_term_logL_dB_svd(u_e_v, N, A_dB, comp_of_dB):
    u, e, v = u_e_v
    vt_prime = _T(v)/e[..., np.newaxis, :]
    
    P = np.eye(u.shape[-2])[np.newaxis, np.newaxis, ...] - _mm(u, _T(u))
    
    n_param = len(A_dB)
    mism_dB = np.empty(n_param)
    for i in range(n_param):
        H_dB = _uvt(A_dB[i].reshape(A_dB[i].shape[:-1]), _T(vt_prime)[..., comp_of_dB[i][0],:].reshape(_T(vt_prime).shape[:-1]))
        mism_dB[i] = np.sum(np.trace(_mmm(P, _mm(H_dB, _T(u)), N), axis1=-2, axis2=-1))

    return mism_dB


def logL_dB(A, d, invN, A_dB, comp_of_dB=np.s_[:], return_svd=False):
    """ Derivative of the log likelihood

    Parameters
    ----------
    A: ndarray
        Mixing matrix. Shape *(..., n_freq, n_comp)*
    d: ndarray
        The data vector. Shape *(..., n_freq)*.
    invN: ndarray or None
        The inverse noise matrix. Shape *(..., n_freq, n_freq)*.
    A_dB : ndarray or list of ndarray
        The derivative of the mixing matrix. If list, each entry is the
        derivative with respect to a different parameter.
    comp_of_dB: tuple or list of tuples
        It allows to provide as output of *A_dB_ev* only the non-zero columns
        *A*. If list, every entry refers to a parameter.
        Tuple(s) can have lenght 1 or 2. The first element is the index
        (or slice) of the component dimension of A (the last one) that is
        affected by the derivative: ``A_dB_ev(x)[i]`` is assumed to be the
        derivative of ``A[..., comp_of_dB[i]]``. The second element of the
        touple, if present, is an array of integers. It can be used to specify
        that the same parameter is actually fitted for indpendentely on
        different sections of the *...* dimension(s). The index identifying
        these regions are collected in the array.

    Returns
    -------
    diff : array
        Derivative of the spectral likelihood. If *A_dB* is a list, ``diff[i]``
        is computed from ``A_dB[i]``.

    Note
    ----
    The *...* in the shape of the arguments denote any extra set of dimensions.
    They have to be compatible among different arguments in the `numpy`
    broadcasting sense.
    """
    A_dB, comp_of_dB = _A_dB_and_comp_of_dB_as_compatible_list(A_dB, comp_of_dB)

    u_e_v, L = _svd_sqrt_invN_A(A, invN)
    if L is not None:
        A_dB = [_mtm(L, A_dB_i) for A_dB_i in A_dB]
        d = _mtv(L, d)
    res = _logL_dB_svd(u_e_v, d, A_dB, comp_of_dB)
    if return_svd:
        return res, (u_e_v, L)
    return res


def _A_dB_and_comp_of_dB_as_compatible_list(A_dB, comp_of_dB):
    if not isinstance(A_dB, list):
        A_dB = [A_dB]

    if isinstance(comp_of_dB, list):
        assert len(A_dB) == len(comp_of_dB)
    else:
        comp_of_dB = [comp_of_dB] * len(A_dB)

    # The following ensures that s[..., comp_of_dB[i]] still has all the axes
    comp_of_dB = [_turn_into_slice_if_integer(c) for c in comp_of_dB]

    return A_dB, comp_of_dB


def _turn_into_slice_if_integer(index_expression):
    # When you index an array with an integer you lose one dimension.
    # To avoid this we turn the integer into a slice
    res = []
    if not isinstance(index_expression, tuple):
        index_expression = (index_expression,)
    for i in index_expression:
        if isinstance(i, six.integer_types):
            res.append(slice(i, i+1, None))
        else:
            res.append(i)
    return tuple(res)


def _A_dB_ev_and_comp_of_dB_as_compatible_list(A_dB_ev, comp_of_dB, x):
    # XXX: It can be expansive. Make the user responsible for these checks?
    if A_dB_ev is None:
        return None, None
    A_dB = A_dB_ev(x)
    if not isinstance(A_dB, list):
        A_dB_ev = lambda x: [A_dB_ev(x)]
        A_dB = [A_dB]

    if isinstance(comp_of_dB, list):
        assert len(A_dB) == len(comp_of_dB)
    else:
        comp_of_dB = [comp_of_dB] * len(A_dB)

    # The following ensures that s[..., comp_of_dB[i]] still has all the axes
    comp_of_dB = [_turn_into_slice_if_integer(c) for c in comp_of_dB]

    return A_dB_ev, comp_of_dB


def _is_simple_comp_of_dB(comp_of_dB):
    return all([len(comp_of_dB_i) == 1 for comp_of_dB_i in comp_of_dB])


def _raise_if_not_simple_comp_of_dB(comp_of_dB):
    if not _is_simple_comp_of_dB(comp_of_dB):
        raise NotImplementedError(
            "This routine supports only simple comp_of_dB, which containt only "
            "the slice of the component dimension. "
            "You may be trying to compute it for maps of parameters.")


#Modified by Clement Leloup
def _fisher_logL_dB_dB_svd(u_e_v, s, A_dB, comp_of_dB, N=None, L=None, A_dBdB=None):
    
    _raise_if_not_simple_comp_of_dB(comp_of_dB)

<<<<<<< HEAD
    if N is not None:
        assert L is not None
        assert A_dBdB is not None
        N = _mtmm(L, N, L)
    
    u, e, v = u_e_v
    vt_prime = _T(v)/e[..., np.newaxis, :]
    P = np.eye(u.shape[-2])[np.newaxis, np.newaxis, ...] - _mm(u, _T(u))

=======
>>>>>>> f34ac6d6
    # if not _is_simple_comp_of_dB(comp_of_dB):
    # if _is_simple_comp_of_dB(comp_of_dB):
    D_A_dB_s = []
    mism_term = np.zeros((len(A_dB), len(A_dB)))
    for i in range(len(A_dB)):
        A_dB_s = _mv(A_dB[i], s[(Ellipsis,) + comp_of_dB[i]])
        D_A_dB_s.append(A_dB_s - _mv(u, _mtv(u, A_dB_s)))

<<<<<<< HEAD
        if N is not None:
            for j in range(len(A_dB)):
                H_dB = _uvt(A_dB[i].reshape(A_dB[i].shape[:-1]), _T(vt_prime)[..., comp_of_dB[i][0],:].reshape(_T(vt_prime).shape[:-1]))
                H_dB_prime = _uvt(A_dB[j].reshape(A_dB[j].shape[:-1]), _T(vt_prime)[..., comp_of_dB[j][0],:].reshape(_T(vt_prime).shape[:-1]))
                H_dBdB = _uvt(A_dBdB[i][j].reshape(A_dBdB[i][j].shape[:-1]), _T(vt_prime)[..., comp_of_dB[i][0],:].reshape(_T(vt_prime).shape[:-1]))

                m1 = _mmm(P, H_dBdB, _T(u))
                m2 = - _mtmm(_mm(H_dB_prime, _T(u)), P, _mm(H_dB, _T(u)))
                m3 = - _mmm(P, _mm(H_dB, _T(u)), _mm(H_dB_prime, _T(u)))
                m4 = - _mmm(P, _mm(H_dB_prime, _T(u)), _mm(H_dB, _T(u)))
                m5 = _mmm(P, _mm(H_dB, _T(H_dB_prime)), P)

                mism_term[i, j] = np.sum(np.trace(_mm(m1+m2+m3+m4+m5, N), axis1=-2, axis2=-1))

    L_dB_dB = np.array([[np.sum(i*j) for i in D_A_dB_s] for j in D_A_dB_s])
        
    if N is None:
        return L_dB_dB
    else:
        return L_dB_dB + mism_term
=======
    return np.array([[np.sum(i*j) for i in D_A_dB_s] for j in D_A_dB_s])
>>>>>>> f34ac6d6
    """
    else:
        D_A_dB_s = []
        # comp_of_dB is a list of (slice, patches ids)
        # defined for each spectral parameters
        for par_comp_of_dB, par_A_dB in zip(comp_of_dB, A_dB):
            try:
                # ids are the sky pixels actually contained
                # by the patch ids mentioned above
                ids = np.array(np.broadcast_to(par_comp_of_dB[1].T,
                                               s.T[0].shape)).T
            except IndexError:
                for i in range(len(par_A_dB)):
                    A_dB_s = _mv(par_A_dB[i], s[(Ellipsis,) + par_comp_of_dB[i]])
                    D_A_dB_s.append(A_dB_s - _mv(u, _mtv(u, A_dB_s)))
            else:
                # we select the dimension of the sky signal
                # corresponding to the derivative
                s_comp = s[..., par_comp_of_dB[0]]

                # dA/dB . s
                A_dB_s = _mv(par_A_dB, s_comp)

                # filtering the ids pixels
                D_A_dB_s_loc =  np.bincount(
                        ids.ravel(), (A_dB_s - _mv(u, _mtv(u, A_dB_s))).sum(-1).ravel())

                # keep on acccumulating products
                # each element is of size len(patch ids = number of free spectral parameters)
                D_A_dB_s.append(D_A_dB_s_loc)

        # total number of free spectral parameters
        Nfreespec=0
        for i in range(len(D_A_dB_s)):
            for p in range(len(D_A_dB_s[i])):
                Nfreespec += 1

        import healpy as hp
        ### fisher is of size number of free spectral parameters ** 2
        fisher = np.zeros((Nfreespec, Nfreespec))
        # loop over free parameters
        # nlarge_pixels = np.zeros((len(D_A_dB_s), len(D_A_dB_s)))
        # nsmall_pixels = np.zeros((len(D_A_dB_s), len(D_A_dB_s)))
        # blocks_shape = []

        ind = 0
        for i in range(len(D_A_dB_s)):
            npix_beta_i = len(D_A_dB_s[i])
            for pixi in range(npix_beta_i):
                ind_ = 0
                for j in range(len(D_A_dB_s)):
                    npix_beta_j = len(D_A_dB_s[j])
                    for pixj in range(npix_beta_j):

                        if npix_beta_j != npix_beta_i:
                            # the two spectral indices have different 
                            # resolutions. Only the pixels which are 
                            # overlapping can have non-zero contribution
                            # case 1. npix_i > npix_j 
                            if npix_beta_i > npix_beta_j:
                                map_one = np.zeros(npix_beta_j)
                                map_one[pixj] = 1.0
                                if npix_beta_j == 1:
                                    # in case nside=0 for the largest resolution
                                    pix_within_pix = range(npix_beta_i)
                                else:
                                    pix_within_pix = np.where( hp.ud_grade(map_one, 
                                        nside_out=hp.npix2nside(npix_beta_i)) == 1)[0]
                                fisher[ind,ind_] += np.sum(D_A_dB_s[i][pix_within_pix]*D_A_dB_s[j][pixj])
                            # case 2. npix_j > npix_i 
                            else:
                                map_one = np.zeros(npix_beta_i)
                                map_one[pixi] = 1.0
                                if npix_beta_i == 1:
                                    # in case nside=0 for the largest resolution
                                    pix_within_pix = range(npix_beta_j)
                                else:
                                    pix_within_pix = np.where( hp.ud_grade(map_one, 
                                        nside_out=hp.npix2nside(npix_beta_j)) == 1)[0]
                                fisher[ind,ind_] += np.sum(D_A_dB_s[i][pixi]*D_A_dB_s[j][pix_within_pix])
                        else:
                            if pixi == pixj:
                                fisher[ind,ind_] += D_A_dB_s[i][pixi]*D_A_dB_s[j][pixj]
                        ind_ += 1
                ind += 1
        
        print fisher
        import pylab as pl
        pl.figure()
        pl.semilogy(np.abs(np.diag(fisher)))

        pl.figure()
        pl.matshow(np.log10(np.abs(fisher)))
        pl.colorbar()
        pl.show()
        exit()

        return fisher
    """        
<<<<<<< HEAD

=======
>>>>>>> f34ac6d6

def fisher_logL_dB_dB(A, s, A_dB, comp_of_dB, invN=None, return_svd=False):
    A_dB, comp_of_dB = _A_dB_and_comp_of_dB_as_compatible_list(A_dB, comp_of_dB)
    u_e_v, L = _svd_sqrt_invN_A(A, invN)
    if L is not None:
        A_dB = [_mtm(L, A_dB_i) for A_dB_i in A_dB]
    res = _fisher_logL_dB_dB_svd(u_e_v, s, A_dB, comp_of_dB)
    if return_svd:
        return res, (u_e_v, L)
    return res


#Modified by Clement Leloup
def _build_bound_inv_logL_and_logL_dB(A_ev, d, invN,
                                      A_dB_ev=None, comp_of_dB=None, N_true=None):
    # XXX: Turn this function into a class?
    """ Produce the functions -logL(x) and -logL_dB(x)

    Keep in the memory the the quantities computed for the last value of x.
    If x of the next call coincide with the last one, recycle the pre-computed
    quantities. It gives ~2x speedup if you often compute both -logL and
    -logL_dB for the same x.
    """
    L = [None]
    x_old = [None]
    u_e_v_old = [None]
    A_dB_old = [None]
    A_dB_big_old = [None]
    pw_d = [None]

    def _update_old(x):
        # If x is different from the last one, update the SVD
        if not np.all(x == x_old[0]):
            u_e_v_old[0], L[0] = _svd_sqrt_invN_A(A_ev(x), invN, L[0])
            if A_dB_ev is not None:
                if L[0] is None:
                    A_dB_old[0] = A_dB_ev(x)
                else:
                    A_dB_old[0] = [_mtm(L[0], A_dB_i) for A_dB_i in A_dB_ev(x)]
            x_old[0] = x
            if pw_d[0] is None:  # If this is the first call, prewhiten d
                if L[0] is None:
                    pw_d[0] = d
                else:
                    pw_d[0] = _mtv(L[0], d)

    #Modified by Clement Leloup
    if N_true is None:
        def _inv_logL(x):
            try:
                _update_old(x)
            except np.linalg.linalg.LinAlgError:
                print('SVD of A failed -> logL = -inf')
                return np.inf
            return - _logL_svd(u_e_v_old[0], pw_d[0])

        if A_dB_ev is None:
            def _inv_logL_dB(x):
                return sp.optimize.approx_fprime(x, _inv_logL, _EPSILON_LOGL_DB)
        else:
            def _inv_logL_dB(x):
                try:
                    _update_old(x)
                except np.linalg.linalg.LinAlgError:
                    print('SVD of A failed -> logL_dB not updated')
                return - _logL_dB_svd(u_e_v_old[0], pw_d[0],
                                      A_dB_old[0], comp_of_dB)

    else:
        def _inv_logL(x):
            try:
                _update_old(x)
            except np.linalg.linalg.LinAlgError:
                print('SVD of A failed -> logL = -inf')
                return np.inf            
            return - _logL_svd(u_e_v_old[0], pw_d[0]) - _mism_term_logL_svd(u_e_v_old[0], _mtmm(L[0], N_true, L[0]))
        
        if A_dB_ev is None:
            def _inv_logL_dB(x):
                return sp.optimize.approx_fprime(x, _inv_logL, _EPSILON_LOGL_DB)
        else:
            def _inv_logL_dB(x):
                try:
                    _update_old(x)
                except np.linalg.linalg.LinAlgError:
                    print('SVD of A failed -> logL_dB not updated')
                return - _logL_dB_svd(u_e_v_old[0], pw_d[0],
                                      A_dB_old[0], comp_of_dB) - _mism_term_logL_dB_svd(u_e_v_old[0], _mtmm(L[0], N_true, L[0]), A_dB_old[0], comp_of_dB)


    return _inv_logL, _inv_logL_dB, (u_e_v_old, A_dB_old, x_old, pw_d)


#Modified by Clement Leloup
def comp_sep(A_ev, d, invN, A_dB_ev, comp_of_dB, *minimize_args, N_true=None, A_dBdB_ev=None, **minimize_kwargs):
    """ Perform component separation

    Build the (inverse) spectral likelihood and minimize it to estimate the
    parameters of the mixing matrix. Separate the components using the best-fit
    mixing matrix.

    Parameters
    ----------
    A_ev : function
        The evaluator of the mixing matrix. It takes a float or an array as
        argument and returns the mixing matrix, a ndarray with shape
        *(..., n_freq, n_comp)*
    d: ndarray
        The data vector. Shape *(..., n_freq)*.
    invN: ndarray or None
        The inverse noise matrix. Shape *(..., n_freq, n_freq)*.
    A_dB_ev : function
        The evaluator of the derivative of the mixing matrix.
        It returns a list, each entry is the derivative with respect to a
        different parameter.
    comp_of_dB: tuple or list of tuples
        It allows to provide as output of *A_dB_ev* only the non-zero columns
        *A*. If list, every entry refers to a parameter.
        Tuple(s) can have lenght 1 or 2. The first element is the index
        (or slice) of the component dimension of A (the last one) that is
        affected by the derivative: ``A_dB_ev(x)[i]`` is assumed to be the
        derivative of ``A[..., comp_of_dB[i]]``. The second element of the
        touple, if present, is an array of integers. It can be used to specify
        that the same parameter is actually fitted for indpendentely on
        different sections of the *...* dimension(s). The index identifying
        these regions are collected in the array.
    minimize_args: list
        Positional arguments to be passed to `scipy.optimize.minimize`.
        At this moment it just contains *x0*, the initial guess for the spectral
        parameters
    minimize_kwargs: dict
        Keyword arguments to be passed to `scipy.optimize.minimize`.
        A good choice for most cases is
        ``minimize_kwargs = {'tol': 1, options: {'disp': True}}``. *tol* depends
        on both the solver and your signal to noise: it should ensure that the
        difference between the best fit -logL and and the minimum is well less
        then 1, without exagereting (a difference of 1e-4 is useless).
        *disp* also triggers a verbose callback that monitors the convergence.

    Returns
    -------
    result : scipy.optimze.OptimizeResult (dict)
        Result of the spectral likelihood maximisation
        It is the output of `scipy.optimize.minimize`, plus some extra.
        It includes

	- **x**: *(ndarray)* - the best-fit spectra indices
        - **Sigma**: *(ndarray)* - the semi-analytic covariance of the best-fit
          spectra indices patch.
        - **s**: *(ndarray)* - Separated components, Shape *(..., n_comp)*
        - **invAtNA** : *(ndarray)* - Covariance of the separated components.
          Shape *(..., n_comp, n_comp)*

    Note
    ----
    The *...* in the arguments denote any extra set of dimension. They have to
    be compatible among different arguments in the `numpy` broadcasting sense.
    """
    # If mixing matrix is fixed, separate and return
    if isinstance(A_ev, np.ndarray):
        res = sp.optimize.OptimizeResult()
        res.s, (u_e_v, L) = Wd(A_ev, d, invN, True)
        res.invAtNA = _invAtNA_svd(u_e_v)
        if L is not None:
            d = _mtv(L, d)
        res.chi = d - _As_svd(u_e_v, res.s)
        return res
    else:
        # Mixing matrix has free paramters: check that x0 was provided
        assert minimize_args
        assert len(minimize_args[0])

    # Check input
    if A_dB_ev is not None:
        A_dB_ev, comp_of_dB = _A_dB_ev_and_comp_of_dB_as_compatible_list(
            A_dB_ev, comp_of_dB, minimize_args[0])
    if 'options' in minimize_kwargs and 'disp' in minimize_kwargs['options']:
        disp = minimize_kwargs['options']['disp']
    else:
        disp = False

    # Prepare functions for minimize
    #Modified by Clement Leloup
    fun, jac, last_values = _build_bound_inv_logL_and_logL_dB(
        A_ev, d, invN, A_dB_ev, comp_of_dB, N_true)
    minimize_kwargs['jac'] = jac

    # Gather minmize arguments
    if disp and 'callback' not in minimize_kwargs:
        minimize_kwargs['callback'] = verbose_callback()

    # Likelihood maximization
    res = sp.optimize.minimize(fun, *minimize_args, **minimize_kwargs)

    # Gather results
    u_e_v_last, A_dB_last, x_last, pw_d = last_values
    _, L = _svd_sqrt_invN_A(A_ev(x_last), invN)
    if not np.all(x_last[0] == res.x):
        fun(res.x) #  Make sure that last_values refer to the minimum

    #Modified by Clement Leloup
    if A_dBdB_ev is not None:
        A_dBdB_last = A_dBdB_ev(x_last[0])
    else:
        A_dBdB_last = None

    res.s = _Wd_svd(u_e_v_last[0], pw_d[0])
    res.invAtNA = _invAtNA_svd(u_e_v_last[0])
    res.chi = pw_d[0] - _As_svd(u_e_v_last[0], res.s)
    
    """
    fisher = _fisher_logL_dB_dB_svd(u_e_v_last[0], res.s,
                            A_dB_last[0], comp_of_dB)
    print np.shape(fisher)
    print 'fisher = ', fisher 
    import pylab as pl
    pl.figure()
    # pl.matshow(np.log10(np.abs(fisher)))
    pl.matshow(fisher)
    pl.colorbar()
    # pl.loglog(np.abs(np.diag(fisher)))
    # print np.diag(fisher)
    pl.show()
    exit()
    """

    if _is_simple_comp_of_dB(comp_of_dB):
        if A_dB_ev is None:
            fisher = numdifftools.Hessian(fun)(res.x)  # TODO: something cheaper
        else:
            #Modified by Clement Leloup
            fisher = _fisher_logL_dB_dB_svd(u_e_v_last[0], res.s,
                                            A_dB_last[0], comp_of_dB, N_true, L, A_dBdB_last)
            As_dB = (_mv(A_dB_i, res.s[comp_of_dB_i])
                     for A_dB_i, comp_of_dB_i in zip(A_dB_last[0], comp_of_dB))
            res.chi_dB = []
            for comp_of_dB_i, As_dB_i in zip(comp_of_dB, As_dB):
                res.chi_dB.append(np.sum(res.chi * As_dB_i, -1)
                                  / np.linalg.norm(As_dB_i, axis=-1))
        try:
            res.Sigma = np.linalg.inv(fisher)
        except np.linalg.LinAlgError:
            res.Sigma = fisher * np.nan
        res.Sigma_inv = fisher

    return res


def multi_comp_sep(A_ev, d, invN, A_dB_ev, comp_of_dB, patch_ids,
                   *minimize_args, **minimize_kargs):
    """ Perform component separation

    Run an independent :func:`comp_sep` for entries identified by *patch_ids*
    and gathers the result.

    Parameters
    ----------
    A_ev : function or ndarray
        The evaluator of the mixing matrix. It takes a float or an array as
        argument and returns the mixing matrix, a ndarray with shape
        *(..., n_freq, n_comp)*
        If list, the i-th entry is the evaluator of the i-th patch.
    d : ndarray
        The data vector. Shape *(..., n_freq)*.
    invN : ndarray or None
        The inverse noise matrix. Shape *(..., n_freq, n_freq)*.
        If a block of *invN* has a diagonal element equal to zero the
        corresponding entries of *d* are masked.
    A_dB_ev : function
        The evaluator of the derivative of the mixing matrix.
        It returns a list, each entry is the derivative with respect to a
        different parameter.
    comp_of_dB: tuple or list of tuples
        It allows to provide as output of *A_dB_ev* only the non-zero columns
        *A*. If list, every entry refers to a parameter.
        Due to the presence of the `patch_ids` arguemnt, unlike `comp_sep` the
        tuple(s) can have only lenght 1. The element is the index (or slice) of
        the component dimension of A (the last one) that is affected by the
        derivative: ``A_dB_ev(x)[i]`` is assumed to be the derivative of
        ``A[..., comp_of_dB[i]]``.
    patch_ids : array
        id of regions.
    minimize_args : list
        Positional arguments to be passed to `scipy.optimize.minimize`.
        At this moment, it just contains *x0*, the initial guess for the
        spectral parameters. It is required if A_ev is a function and ignored
        otherwise.
    minimize_kwargs : dict
        Keyword arguments to be passed to `scipy.optimize.minimize`.
        A good choice for most cases is
        ``minimize_kwargs = {'tol': 1, options: {'disp': True}}``. *tol* depends
        on both the solver and your signal-to-noise: it should ensure that the
        difference between the best fit -logL and the minimum is way less
        than 1, without exagerating (a difference of 1e-4 is useless).
        *disp* also triggers a verbose callback that monitors the convergence.

    Returns
    -------
    result: dict
        It gathers the results of the component separation on each patch.
	It includes

	- **x**: *(ndarray)* - ``x[i]`` contains the best-fit spectra indices
          from the i-th patch.  Shape *(n_patches, n_param)*
        - **Sigma**: *(ndarray)* - ``Sigma[i]`` contains the semi-analytic
          covariance of the best-fit spectra indices estimated from the `i`-th
          patch.  Shape *(n_patches, n_param, n_param)*
        - **s**: *(ndarray)* - Separated components, collected from all the
          patches.  Shape *(..., n_comp)*
        - **patch_res**: *(list)* - the i-th entry is the result of
          :func:`comp_sep` on ``patch_ids == i`` (with the exception of the
          quantities collected from all the patches)

    Note
    ----
    The *...* in the arguments denote any extra set of dimension. They have to
    be compatible among different arguments in the `numpy` broadcasting sense.
    """
    # TODO: add the possibility of patch specific x0
    assert np.all(patch_ids >= 0)
    max_id = patch_ids.max()

    def patch_comp_sep(patch_id):
        if isinstance(A_ev, list):
            # Allow different A_ev (and A_dB_ev) for each index, not supported
            # yet
            patch_A_ev = A_ev[patch_id]
            if A_dB_ev is None:
                patch_A_dB_ev = None
                patch_comp_of_dB = None
            else:
                patch_A_dB_ev = A_dB_ev[patch_id]
                patch_comp_of_dB = comp_of_dB[patch_id]
        else:
            patch_A_ev = A_ev
            patch_A_dB_ev = A_dB_ev
            patch_comp_of_dB = comp_of_dB

        patch_mask = patch_ids == patch_id
        if not np.any(patch_mask):
            return None
        patch_d = d[patch_mask]
        if invN is None:
            patch_invN = None
        else:
            patch_invN = _indexed_matrix(invN, d.shape, patch_mask)
        return comp_sep(patch_A_ev, patch_d, patch_invN,
                        patch_A_dB_ev, patch_comp_of_dB,
                        *minimize_args, **minimize_kargs)

    # Separation
    res = sp.optimize.OptimizeResult()
    res.patch_res = [patch_comp_sep(patch_id) for patch_id in range(max_id+1)]

    # Collect results
    n_comp = next(r for r in res.patch_res if r is not None).s.shape[-1]
    res.s = np.full((d.shape[:-1]+(n_comp,)), np.NaN) # NaN for testing
    res.invAtNA = np.full((d.shape[:-1]+(n_comp, n_comp)), np.NaN) # NaN for testing
    res.chi = np.full(d.shape, np.NaN) # NaN for testing

    for patch_id in range(max_id+1):
        mask = patch_ids == patch_id
        if np.any(mask):
            res.s[mask] = res.patch_res[patch_id].s
            del res.patch_res[patch_id].s
            res.invAtNA[mask] = res.patch_res[patch_id].invAtNA
            del res.patch_res[patch_id].invAtNA
            res.chi[mask] = res.patch_res[patch_id].chi
            del res.patch_res[patch_id].chi

    try:
        res.x = np.array([minimize_args[0] * np.nan if r is None else
                          r.x for r in res.patch_res])
        res.Sigma = np.array([
            minimize_args[0] * minimize_args[0][:, np.newaxis] * np.nan
            if r is None else r.Sigma for r in res.patch_res])
        for r in res.patch_res:
            if r is not None:
                del r.x
                del r.Sigma
    except (AttributeError, IndexError):
        # No Sigma: constant mixing matrix or too too many parameters
        pass

    try:
        n_param = len(comp_of_dB)
    except TypeError:
        n_param = 0

    try:
        # Does not work if patch_ids has more than one dimension
        for i in range(n_param):
            shape_chi_dB = patch_ids.shape+res.patch_res[0].chi_dB[i].shape[1:]
            if i == 0:
                res.chi_dB = []
            res.chi_dB.append(np.full(shape_chi_dB, np.NaN)) # NaN for testing
    #except (AttributeError, TypeError):  # No chi_dB (no A_dB_ev)
    except AttributeError:  # No chi_dB (no A_dB_ev)
        pass
    else:
        for i in range(n_param):
            for patch_id in range(max_id+1):
                mask = patch_ids == patch_id
                if np.any(mask):
                    res.chi_dB[i][mask] = res.patch_res[patch_id].chi_dB[i]
        if n_param:
            for r in res.patch_res:
                if r is not None:
                    del r.chi_dB

    return res


# Added by Clement Leloup
def _format_A_dB(A_dB, x, size):
    """ Format a mixing matrix derivative

    The mixing matrix derivatives are stored as 1d array including only the column on which it acts.
    This function reproduces the 2d shape of the derivatives.

    """
    
    A_dB = np.asarray(A_dB)
    A_dB_fmt = np.zeros((A_dB.shape[0], A_dB.shape[1], size))
    x_ind = np.repeat(np.arange(1, size), x.shape[0]/(size-1))

    for i in np.arange(A_dB.shape[0]):
        A_dB_fmt[i,:,x_ind[i]] = A_dB[i,:,0]

    return A_dB_fmt

def _indexed_matrix(matrix, data_shape, data_indexing):
    """ Indexing of a (possibly compressed) matrix

    Given the indexing of a vector, index a matrix that is broadcastable to the
    shape of the vector.

    In other words,

        _mv(matrix, data)[data_indexing]

    gives the same result as

        _mv(_indexed_matrix(matrix, data.shape, data_indexing),
            data[data_indexing])

    """
    if not isinstance(data_indexing, tuple):
        data_indexing = (data_indexing, )
    matrix_indexing = []
    data_extra_dims = len(data_shape) - len(matrix.shape) + 1
    for i_dim, indexing in enumerate(data_indexing, data_extra_dims):
        if i_dim >= 0:
            if matrix.shape[i_dim] == 1:
                matrix_indexing.append(slice(None))
            else:
                matrix_indexing.append(indexing)
    return matrix[tuple(matrix_indexing)]


def verbose_callback():
    """ Provide a verbose callback function

    NOTE
    ----
    Currently, tested for the bfgs method. It can raise `KeyError` for other
    methods.
    """
    start = time()
    old_old_time = [start]
    old_old_fval = [None]
    def callback(xk):
        k = _get_from_caller('k') + 1
        func_calls = _get_from_caller('func_calls')[0]
        old_fval = _get_from_caller('old_fval')
        old_time = time()
        try:
            logL_message = 'Delta(-logL) = %f' % (old_fval - old_old_fval[0])
        except TypeError:
            logL_message = 'First -logL = %f' % old_fval
        message = [
            'Iter %i' % k,
            'x = %s' % np.array2string(xk),
            logL_message,
            'N Eval = %i' % func_calls,
            'Iter sec = %.2f' % (old_time - old_old_time[0]),
            'Cum sec = %.2f' % (old_time - start),
            ]
        print('\t'.join(message))
        old_old_fval[0] = old_fval
        old_old_time[0] = old_time

    print('Minimization started')
    return callback


def _get_from_caller(name):
    """ Get the *name* variable from the scope immediately above

    NOTE
    ----
    Kludge for retrieving information from inside scipy.optimize.minimize
    """
    caller = inspect.currentframe().f_back.f_back
    return caller.f_locals[name]<|MERGE_RESOLUTION|>--- conflicted
+++ resolved
@@ -145,13 +145,6 @@
             L = np.linalg.cholesky(invN)
         except np.linalg.LinAlgError:
             L = np.zeros_like(invN)
-<<<<<<< HEAD
-
-            print(invN.ndim)
-            exit()
-            
-=======
->>>>>>> f34ac6d6
             mask = np.where(np.all(np.diagonal(invN, axis1=-1, axis2=-2),
                                    axis=-1))
             if np.any(mask):
@@ -705,7 +698,6 @@
     
     _raise_if_not_simple_comp_of_dB(comp_of_dB)
 
-<<<<<<< HEAD
     if N is not None:
         assert L is not None
         assert A_dBdB is not None
@@ -715,8 +707,6 @@
     vt_prime = _T(v)/e[..., np.newaxis, :]
     P = np.eye(u.shape[-2])[np.newaxis, np.newaxis, ...] - _mm(u, _T(u))
 
-=======
->>>>>>> f34ac6d6
     # if not _is_simple_comp_of_dB(comp_of_dB):
     # if _is_simple_comp_of_dB(comp_of_dB):
     D_A_dB_s = []
@@ -725,7 +715,6 @@
         A_dB_s = _mv(A_dB[i], s[(Ellipsis,) + comp_of_dB[i]])
         D_A_dB_s.append(A_dB_s - _mv(u, _mtv(u, A_dB_s)))
 
-<<<<<<< HEAD
         if N is not None:
             for j in range(len(A_dB)):
                 H_dB = _uvt(A_dB[i].reshape(A_dB[i].shape[:-1]), _T(vt_prime)[..., comp_of_dB[i][0],:].reshape(_T(vt_prime).shape[:-1]))
@@ -746,9 +735,6 @@
         return L_dB_dB
     else:
         return L_dB_dB + mism_term
-=======
-    return np.array([[np.sum(i*j) for i in D_A_dB_s] for j in D_A_dB_s])
->>>>>>> f34ac6d6
     """
     else:
         D_A_dB_s = []
@@ -848,10 +834,6 @@
 
         return fisher
     """        
-<<<<<<< HEAD
-
-=======
->>>>>>> f34ac6d6
 
 def fisher_logL_dB_dB(A, s, A_dB, comp_of_dB, invN=None, return_svd=False):
     A_dB, comp_of_dB = _A_dB_and_comp_of_dB_as_compatible_list(A_dB, comp_of_dB)
