# FGBuster
# Copyright (C) 2019 Davide Poletti, Josquin Errard and the FGBuster developers
#
# This program is free software: you can redistribute it and/or modify
# it under the terms of the GNU General Public License as published by
# the Free Software Foundation, either version 3 of the License, or
# (at your option) any later version.
#
# This program is distributed in the hope that it will be useful,
# but WITHOUT ANY WARRANTY; without even the implied warranty of
# MERCHANTABILITY or FITNESS FOR A PARTICULAR PURPOSE.  See the
# GNU General Public License for more details.
#
# You should have received a copy of the GNU General Public License
# along with this program. If not, see <http://www.gnu.org/licenses/>.

""" Forecasting toolbox
"""
import os
import os.path as op
import numpy as np
import pylab as pl
import healpy as hp
import scipy as sp
<<<<<<< HEAD
from .algebra import comp_sep, W_dBdB, W_dB, W, _mmm, _utmv, _mmv, _mv, _T, _mtmm
=======
from tqdm import tqdm
from .algebra import comp_sep, W_dBdB, W_dB, W, _mmm, _utmv, _mmv
>>>>>>> b7c471b1
from .mixingmatrix import MixingMatrix
from .separation_recipes import _format_alms, _r_to_c_alms
from .observation_helpers import standardize_instrument
import sys
import matplotlib.colors as col

__all__ = [
    'get_statistical_information',
    'get_post_comp_sep_power',
    'xForecast',
    'harmonic_xForecast',
]


CMB_CL_FILE = op.join(
     op.dirname(__file__), 'templates/Cls_Planck2018_%s.fits')


def get_statistical_information(components, freqs, var_t=None, var_p=None,
                                pol_angle=(0, 0, np.pi/4), pol_frac=(1, 1, 1)
                                ):
    """ Statistical information matrix

    Parameters
    ----------
    components: list
        List storing the :class:`Component` s of the mixing matrix
    freqs: array
        Frequencies
    var_t: array_like
        Variance of each temperature frequency. If ``None`` assume that
        temperature is not involved in the component separation.
    var_p: array_like
        Variance of each polarization frequency. If ``None`` assume that
        polarization is not involved in the component separation.
    pol_angle: array_like
        Polarization angle of each component.
        Relevant only for the components that have non-linear parameters.
        Relevant only if vat_p is not ``None``
        (i.e., polarization is considered)
    pol_frac: array_like
        Polarization fraction of each component.
        Relevant only for the components that have non-linear parameters.
        Relevant only if vat_t and var_p are not ``None``
        (i.e., both teperature and polarization are considered)

    Returns
    -------
    result: ndarray
        Square matrix with side ``(n_stokes * n_comp + n_par)``.
        The information on the non-linear parameters should be scaled by the
        amplitude of the corresponding component
    """
    assert not (var_t is None and var_p is None), (
        "Both var_t and var_p are None")
    pol_angle = np.asarray(pol_angle)
    pol_frac = np.asarray(pol_frac)
    if var_t is None:
        pol_frac[:] = 1

    stokess = ''
    n_stokes = 0
    if var_t is not None:
        stokess = stokess + 'T'
        n_stokes = n_stokes + 1
    if var_p is not None:
        stokess = stokess + 'QU'
        n_stokes = n_stokes + 2

    n_freq = freqs.size
    n_comp = len(components)
    mm = MixingMatrix(*components)
    n_param = mm.n_param
    A = np.zeros((n_freq * n_stokes, n_comp * n_stokes + n_param))
    diff = np.hstack(mm.diff(freqs, *(mm.defaults)))
    A_single_stokes = mm.eval(freqs, *(mm.defaults))
    for i, stokes in enumerate(stokess):
        i_row = n_freq * i
        i_col = n_comp * i
        A[i_row:i_row+n_freq, i_col:i_col+n_comp] = A_single_stokes
        diff_stokes = diff.copy()
        if stokes == 'Q':
            diff_stokes *= (pol_frac[mm.comp_of_dB]
                            * np.cos(2 * pol_angle[mm.comp_of_dB])
                            )
        if stokes == 'U':
            diff_stokes *= (pol_frac[mm.comp_of_dB]
                            * np.sin(2 * pol_angle[mm.comp_of_dB])
                            )
        A[i_row:i_row+n_freq, -n_param:] = diff_stokes

    invN_diag = [var for var in [var_t, var_p, var_p] if var is not None]
    invN_diag = 1 / np.concatenate(invN_diag)

    return np.einsum('fc,f,fk->ck', A, invN_diag, A)


def _get_wn_shape(nside, nside_wn, path=op.join(op.dirname(__file__), 'cache')):
    if nside == nside_wn:
        return np.ones(3*nside)
    elif nside_wn == 0:
        res = np.zeros(3*nside)
        res[0] = 1
        return res

    try:  # Return the cached value
        return _get_wn_shape.cache[nside, nside_wn]
    except KeyError:
        pass
    except AttributeError:
        _get_wn_shape.cache = {}

    try:  # Load cached value from file
        filename = f'{path}/wn_{nside}_{nside_wn}.npy'
        _get_wn_shape.cache[nside, nside_wn] = np.load(filename)
        return _get_wn_shape(nside, nside_wn)
    except OSError:
        pass

    # Calculation
    NSIM = 10000
    sims = []
    for i in tqdm(range(NSIM), f'{nside}-{nside_wn}'):
        wn = np.random.normal(size=hp.nside2npix(nside))
        wn = hp.ud_grade(wn, nside_wn)
        wn = hp.ud_grade(wn, nside)
        sims.append(hp.anafast(wn))
    mean = np.array(sims).mean(0)
    mean /= np.radians(hp.nside2resol(nside, arcmin=True) / 60.)**2
    os.makedirs(path, exist_ok=True)
    np.save(filename, mean)
    return _get_wn_shape(nside, nside_wn)


def get_post_comp_sep_power(
        components, instrument, nside, nsides, nosum_and_white_noise=False,
        temp=False, pol=False, target_comp='CMB',
        pol_angle=(0, 0, np.pi/2), pol_frac=(1, 1, 1)
        ):
    """ Multi-resolution statistical noise and foregrounds

    Parameters
    ----------
    components: list
        List storing the :class:`Component` s of the mixing matrix
    instrument:
        Object that provides the following as a key or an attribute.

        - **frequency**
        - **depth_i** or **depth_p** in uK CMB

        They can be anything that is convertible to a float numpy array.
    nside: nside of the data map. The output spectra will have
        ``lmax = 3 * nside - 1``
    nsides: seq
        Specify the ``nside`` for each free parameter of the components
    nosum_and_white_noise: bool
        If True, return the contribution from each of the nsides instead of
        their sum
    temp: bool
        If True, assume temperature in the component separation.
    pol: bool
        If True, assume polarization in the component separation.
    target_comp: str
        Name of the component in ``components`` of which the power spectrum is
        computed
    pol_angle: array_like
        Polarization angle of each component.
        Relevant only for the components that have non-linear parameters.
        Relevant only if ``pol == true``
        (i.e., polarization is considered)
    pol_frac: array_like
        Polarization fraction of each component.
        Relevant only for the components that have non-linear parameters.
        Relevant only if ``temp == pol == true``
        (i.e., both polarization and temperature are considered)

    Returns
    -------
    result: array
        Power spectrum of the post-multiresolution component separation
        statistical noise and foregrounds.
    The shape is (stokes, ell). The number of stokes can be 1, 2 or 3,
        corresponding to ``temp``, ``pol`` or both being True.
        Note that the two polarization stokes are identical.

        If ``nosum_and_white_noise`` is True return the contributions from the
        individual *unique* nsides, together with the corresponding white noise
        levels.

    """
    assert temp or pol, "At least one of temp and pol has to be True"
    nsides = np.array(nsides)
    instrument = standardize_instrument(instrument)
    freqs = instrument.frequency
    if temp:
        var_t = np.radians(instrument.depth_i / 60)**2
    else:
        var_t = None
    if pol:
        var_p = np.radians(instrument.depth_p / 60)**2
    else:
        var_p = None
    info = get_statistical_information(
        components, freqs, var_t, var_p, pol_angle=pol_angle, pol_frac=pol_frac)
    mask = np.full(len(info), True)
    wn_levels = []
    noise_shapes = []

    n_stokes = temp + 2 * pol
    cmb_idx = np.arange(n_stokes) * len(components)
    cmb_idx += [type(c).__name__ for c in components].index(target_comp)

    def cmb_noise(mask):
        inv_info = np.linalg.inv(info[mask][:, mask])
        return np.diag(inv_info)[cmb_idx]

    for n in np.unique(nsides):
        mask[-len(nsides):] = nsides >= n
        wn_levels.append(cmb_noise(mask))
        noise_shapes.append(_get_wn_shape(nside, n))

    mask[-len(nsides):] = False
    wn_levels.append(cmb_noise(mask))
    wn_levels = np.array(wn_levels)  # (nside, stokes)
    noise_shapes.append(_get_wn_shape(nside, nside))
    wn_shapes = np.array(noise_shapes)  # (nside, ell)

    wn_shapes[1:] -= wn_shapes[:-1]

    terms = np.einsum('ns,nl->snl', wn_levels, wn_shapes)

    if nosum_and_white_noise:
        return terms, wn_levels  # (stokes, nsides, ell)
    return terms.sum(1)  # (stokes, ell)


def xForecast(components, instrument, d_fgs, lmin, lmax,
              Alens=1.0, r=0.001, make_figure=False, multires=False,
              l_knee=0, alpha_knee=0, gridding=False, sigma_r_68CL=False, **minimize_kwargs):
    """ xForecast

    Run XForcast (Stompor et al, 2016) using the provided instrumental
    specifications and input foregrounds maps. If the foreground maps match the
    components provided (constant spectral indices are assumed), it reduces to
    CMB4cast (Errard et al, 2011). Currently, only polarization is considered
    fot component separation and only the BB power spectrum for cosmological
    analysis.

    Parameters
    ----------
    components: list
         `Components` of the mixing matrix
    instrument:
        Object that provides the following as a key or an attribute.

        - **frequency**
        - **depth_p** (optional, frequencies are inverse-noise
          weighted according to these noise levels)
        - **fwhm** (optional)

        They can be anything that is convertible to a float numpy array.
    d_fgs: ndarray
        The foreground maps. No CMB. Shape `(n_freq, n_stokes, n_pix)`.
        If some pixels have to be masked, set them to zero.
        Since (cross-)spectra of the maps will be computed, you might want to
        apodize your mask (use the same apodization for all the frequency).
    lmin: int
        minimum multipole entering the likelihood computation
    lmax: int
        maximum multipole entering the likelihood computation
    Alens: float
        Amplitude of the lensing B-modes entering the likelihood on r
    r: float
        tensor-to-scalar ratio assumed in the likelihood on r'
    multires: boolean
        If True, it estimates the statistical foreground residuals in
        the case of an multiresolution component separation, following
        what was done in LiteBIRD PTEP i.e. with nside = (64,8,0)
    minimize_kwargs: dict
        Keyword arguments to be passed to `scipy.optimize.minimize` during
        the fitting of the spectral parameters.
        A good choice for most cases is
        `minimize_kwargs = {'tol': 1, options: {'disp': True}}`. `tol` depends
        on both the solver and your signal to noise: it should ensure that the
        difference between the best fit -logL and and the minimum is well less
        then 1, without exagereting (a difference of 1e-4 is useless).
        `disp` also triggers a verbose callback that monitors the convergence.

    Returns
    -------
    xFres: dict
        xForecast result. It includes

        - the fitted spectral parameters
        - noise-averaged post-component separation CMB power spectrum

          - noise spectrum
          - statistical residuals spectrum
          - systematic residuals spectrum

        - noise-averaged cosmological likelihood

    """
    # Preliminaries
    instrument = standardize_instrument(instrument)
    nside = hp.npix2nside(d_fgs.shape[-1])
    n_stokes = d_fgs.shape[1]
    n_freqs = d_fgs.shape[0]
    invN = np.diag(hp.nside2resol(nside, arcmin=True) / (instrument.depth_p))**2
    mask = d_fgs[0, 0, :] != 0.
    fsky = mask.astype(float).sum() / mask.size
    ell = np.arange(lmin, lmax+1)
    #print('fsky = ', fsky)

    ############################################################################
    # 1. Component separation using the noise-free foregrounds templare
    # grab the max-L spectra parameters with the associated error bars
    print('======= ESTIMATION OF SPECTRAL PARAMETERS =======')
    A = MixingMatrix(*components)
    A_ev = A.evaluator(instrument.frequency)
    A_dB_ev = A.diff_evaluator(instrument.frequency)

    x0 = np.array([x for c in components for x in c.defaults])
    if n_stokes == 3:  # if T and P were provided, extract P
        d_comp_sep = d_fgs[:, 1:, :]
    else:
        d_comp_sep = d_fgs

    res = comp_sep(A_ev, d_comp_sep.T, invN, A_dB_ev, A.comp_of_dB, x0, **minimize_kwargs)

    res.params = A.params
    res.s = res.s.T
    A_maxL = A_ev(res.x)
    A_dB_maxL = A_dB_ev(res.x)
    A_dBdB_maxL = A.diff_diff_evaluator(instrument.frequency)(res.x)

    print('res.x = ', res.x)

    ############################################################################
    # 2. Estimate noise after component separation
    ### A^T N_ell^-1 A
    print('======= ESTIMATION OF NOISE AFTER COMP SEP =======')
    i_cmb = A.components.index('CMB')
    Cl_noise = _get_Cl_noise(instrument, A_maxL, lmax)[i_cmb, i_cmb, lmin:]

    ############################################################################
    # 3. Compute spectra of the input foregrounds maps
    ### TO DO: which size for Cl_fgs??? N_spec != 1 ?
    print ('======= COMPUTATION OF CL_FGS =======')
    if n_stokes == 3:
        d_spectra = d_fgs
    else:  # Only P is provided, add T for map2alm
        d_spectra = np.zeros((n_freqs, 3, d_fgs.shape[2]), dtype=d_fgs.dtype)
        d_spectra[:, 1:] = d_fgs

    # Compute cross-spectra
    almBs = [hp.map2alm(freq_map, lmax=lmax, iter=10)[2] for freq_map in d_spectra]
    Cl_fgs = np.zeros((n_freqs, n_freqs, lmax+1), dtype=d_fgs.dtype)
    for f1 in range(n_freqs):
        for f2 in range(n_freqs):
            if f1 > f2:
                Cl_fgs[f1, f2] = Cl_fgs[f2, f1]
            else:
                Cl_fgs[f1, f2] = hp.alm2cl(almBs[f1], almBs[f2], lmax=lmax)

    Cl_fgs = Cl_fgs[..., lmin:] / fsky

    ############################################################################
    # 4. Estimate the statistical and systematic foregrounds residuals
    print('======= ESTIMATION OF STAT AND SYS RESIDUALS =======')

    W_maxL = W(A_maxL, invN=invN)[i_cmb, :]
    W_dB_maxL = W_dB(A_maxL, A_dB_maxL, A.comp_of_dB, invN=invN)[:, i_cmb]
    W_dBdB_maxL = W_dBdB(A_maxL, A_dB_maxL, A_dBdB_maxL,
                         A.comp_of_dB, invN=invN)[:, :, i_cmb]
    V_maxL = np.einsum('ij,ij...->...', res.Sigma, W_dBdB_maxL)

    # Check dimentions
    assert ((n_freqs,) == W_maxL.shape == W_dB_maxL.shape[1:]
                       == W_dBdB_maxL.shape[2:] == V_maxL.shape)
    assert (len(res.params) == W_dB_maxL.shape[0]
                            == W_dBdB_maxL.shape[0] == W_dBdB_maxL.shape[1])

    # elementary quantities defined in Stompor, Errard, Poletti (2016)
    Cl_xF = {}
    Cl_xF['yy'] = _utmv(W_maxL, Cl_fgs.T, W_maxL)  # (ell,)
    Cl_xF['YY'] = _mmm(W_dB_maxL, Cl_fgs.T, W_dB_maxL.T)  # (ell, param, param)
    Cl_xF['yz'] = _utmv(W_maxL, Cl_fgs.T, V_maxL )  # (ell,)
    Cl_xF['Yy'] = _mmv(W_dB_maxL, Cl_fgs.T, W_maxL)  # (ell, param)
    Cl_xF['Yz'] = _mmv(W_dB_maxL, Cl_fgs.T, V_maxL)  # (ell, param)

    # bias and statistical foregrounds residuals
    res.noise = Cl_noise
    res.bias = Cl_xF['yy'] + 2 * Cl_xF['yz']  # S16, Eq 23
    res.stat = np.einsum('ij, lij -> l', res.Sigma, Cl_xF['YY'])  # E11, Eq. 12
    res.var = res.stat**2 + 2 * np.einsum('li, ij, lj -> l', # S16, Eq. 28
                                          Cl_xF['Yy'], res.Sigma, Cl_xF['Yy'])

    ###############################################################################
    # 5. Plug into the cosmological likelihood
    print ('======= OPTIMIZATION OF COSMO LIKELIHOOD =======')
    Cl_fid = {}
    Cl_fid['BB'] = _get_Cl_cmb(Alens=Alens, r=r)[2][lmin:lmax+1]
    Cl_fid['BuBu'] = _get_Cl_cmb(Alens=0.0, r=1.0)[2][lmin:lmax+1]
    Cl_fid['BlBl'] = _get_Cl_cmb(Alens=1.0, r=0.0)[2][lmin:lmax+1]

    res.BB = Cl_fid['BB']*1.0
    res.BuBu = Cl_fid['BuBu']*1.0
    res.BlBl = Cl_fid['BlBl']*1.0
    res.ell = ell
    if make_figure:
        fig = pl.figure( figsize=(14,12), facecolor='w', edgecolor='k' )
        ax = pl.gca()
        left, bottom, width, height = [0.2, 0.2, 0.15, 0.2]
        ax0 = fig.add_axes([left, bottom, width, height])
        ax0.set_title(r'$\ell_{\min}=$'+str(lmin)+\
            r'$ \rightarrow \ell_{\max}=$'+str(lmax), fontsize=16)

        ax.loglog(ell, Cl_fid['BB'], color='DarkGray', linestyle='-', label='BB tot', linewidth=2.0)
        ax.loglog(ell, Cl_fid['BuBu']*r , color='DarkGray', linestyle='--', label='primordial BB for r='+str(r), linewidth=2.0)
        ax.loglog(ell, res.stat, 'DarkOrange', label='statistical residuals', linewidth=2.0)
        ax.loglog(ell, res.bias, 'DarkOrange', linestyle='--', label='systematic residuals', linewidth=2.0)
        ax.loglog(ell, res.noise, 'DarkBlue', linestyle='--', label='noise after component separation', linewidth=2.0)
<<<<<<< HEAD
        ax.legend(loc='upper right', prop={'size':15})
        ax.set_xlabel('$\ell$', fontsize=20)
        ax.set_ylabel('$C_\ell$ [$\mu \mathrm{K}^{2}$]', fontsize=20)
=======
        ax.legend()
        ax.set_xlabel(r'$\ell$', fontsize=20)
        ax.set_ylabel(r'$C_\ell$ [$\mu$K-arcmin]', fontsize=20)
>>>>>>> b7c471b1
        ax.set_xlim(lmin,lmax)

    ## 5.1. data
    Cl_obs = Cl_fid['BB'] + Cl_noise
    dof = (2 * ell + 1) * fsky
    YY = Cl_xF['YY']
    if multires:
        tr_SigmaYY = get_post_comp_sep_power(components, instrument, nside, [64,8,4],
                        nosum_and_white_noise=False, temp=False, pol=True, target_comp='CMB',
                        pol_angle=(0, 0, 0), pol_frac=(1, 1, 1))[0,lmin-2:lmax-1]
        tr_SigmaYY_ = get_post_comp_sep_power(components, instrument, nside, [64,4,2],
                        nosum_and_white_noise=False, temp=False, pol=True, target_comp='CMB',
                        pol_angle=(0, 0, 0), pol_frac=(1, 1, 1))[0,lmin-2:lmax-1]
        tr_SigmaYY__ = get_post_comp_sep_power(components, instrument, nside, [64,0,2],
                        nosum_and_white_noise=False, temp=False, pol=True, target_comp='CMB',
                        pol_angle=(0, 0, 0), pol_frac=(1, 1, 1))[0,lmin-2:lmax-1]
         # the extra factor 2 is an ad-hoc correction to ~ match  the PTEP sigma(r) order of magnitude
        tr_SigmaYY = (tr_SigmaYY + tr_SigmaYY_+tr_SigmaYY__)/3/2
        res.stat = tr_SigmaYY*1.0
    else:
        tr_SigmaYY = np.einsum('ij, lji -> l', res.Sigma, YY)

    if l_knee !=0:
        print('adding a 1/ell contribution')
        boost_factor = (1 + (l_knee*1.0/ell)**alpha_knee)
        tr_SigmaYY *= boost_factor
        Cl_noise *= boost_factor

    Cl_obs = Cl_fid['BB'] + Cl_noise
    D =  Cl_obs + tr_SigmaYY + Cl_xF['yy'] + 2 * Cl_xF['yz']

    ## 5.2. modeling
    def cosmo_likelihood(r_,):
        # S16, Appendix C
        Cl_model = Cl_fid['BlBl'] * Alens + Cl_fid['BuBu'] * r_ + Cl_noise + tr_SigmaYY
        # dof_over_Cl = dof / Cl_model
        ## Eq. C3
        '''
        U = np.linalg.inv(res.Sigma_inv + np.dot(YY.T, dof_over_Cl))
        ## Eq. C9
        first_row = np.sum(dof_over_Cl * (
            Cl_obs * (1 - np.einsum('ij, lji -> l', U, YY) / Cl_model)
            + tr_SigmaYY))
        second_row = - np.einsum(
            'l, m, ij, mjk, kf, lfi',
            dof_over_Cl, dof_over_Cl, U, YY, res.Sigma, YY)
        trCinvC = first_row + second_row
        ## Eq. C10
        first_row = np.sum(dof_over_Cl * (Cl_xF['yy'] + 2 * Cl_xF['yz']))
        ### Cyclicity + traspose of scalar + grouping terms -> trace becomes
        ### Yy_ell^T U (Yy + 2 Yz)_ell'
        trace = np.einsum('li, ij, mj -> lm',
                          Cl_xF['Yy'], U, Cl_xF['Yy'] + 2 * Cl_xF['Yz'])
        second_row = - _utmv(dof_over_Cl, trace, dof_over_Cl)
        trECinvC = first_row + second_row

        ## Eq. C12
        logdetC = np.sum(dof * np.log(Cl_model)) - np.log(np.linalg.det(U))
        '''
        # Cl_hat = Cl_obs + tr_SigmaYY
        logdetC = np.sum(dof * np.log(Cl_model))
        trCinvD = np.sum(dof *  D / Cl_model )

        ## Bringing things together
        # return trCinvC + trECinvC + logdetC
        return logdetC + trCinvD


    # Likelihood maximization
    r_grid = np.logspace(-5,0,num=500)
    logL = np.array([cosmo_likelihood(r_loc) for r_loc in r_grid])
    ind_r_min = np.argmin(logL)
    r0 = r_grid[ind_r_min]
    if ind_r_min == 0:
        bound_0 = 0.0
        bound_1 = r_grid[1]
    elif ind_r_min == len(r_grid)-1:
        bound_0 = r_grid[-2]
        bound_1 = 1.0
    else:
        bound_0 = r_grid[ind_r_min-1]
        bound_1 = r_grid[ind_r_min+1]
    print('bounds on r = ', bound_0, ' / ', bound_1)
    print('starting point = ', r0)
    if 'bounds' in minimize_kwargs:
        del minimize_kwargs['bounds']
    res_Lr = sp.optimize.minimize(cosmo_likelihood, [r0], bounds=[(bound_0,bound_1)], **minimize_kwargs)
    print ('    ===>> fitted r = ', res_Lr['x'])

    print ('======= ESTIMATION OF SIGMA(R) =======')
    def sigma_r_computation_from_logL(r_loc):
        THRESHOLD = 1.00
        # THRESHOLD = 2.30 when two fitted parameters
        delta = np.abs( cosmo_likelihood(r_loc) - res_Lr['fun'] - THRESHOLD )
        # print r_loc, cosmo_likelihood(r_loc),  res_Lr['fun']
        return delta

    if res_Lr['x'] != 0.0:
        sr_grid = np.logspace(np.log10(res_Lr['x']), 2, num=1000)
    else:
        sr_grid = np.logspace(-5,2,num=1000)

    if not sigma_r_68CL:
        slogL = np.array([sigma_r_computation_from_logL(sr_loc) for sr_loc in sr_grid ])
        ind_sr_min = np.argmin(slogL)
        sr0 = sr_grid[ind_sr_min]
        if ind_sr_min == 0:
            print('case # 1')
            bound_0 = res_Lr['x']
            bound_1 = sr_grid[1]
        elif ind_sr_min == len(sr_grid)-1:
            print('case # 2')
            bound_0 = sr_grid[-2]
            bound_1 = sr_grid[-1]
        else:
            print('case # 3')
            bound_0 = sr_grid[ind_sr_min-1]
            bound_1 = sr_grid[ind_sr_min+1]
        print('bounds on sigma(r) = ', bound_0, ' / ', bound_1)
        print('starting point = ', sr0)
        res_sr = sp.optimize.minimize(sigma_r_computation_from_logL, sr0,
                bounds=[(bound_0.item(),bound_1.item())],
                # item required for test to pass but reason unclear. sr_grid has
                # extra dimension?
                **minimize_kwargs)
        print ('    ===>> sigma(r) = ', res_sr['x'] -  res_Lr['x'])
        sigma_r = res_sr['x']- res_Lr['x']
    else:
        L = np.exp(-(logL-np.min(logL)))
        rs_pos = r_grid[r_grid > r_fit]
        plike_pos = L[r_grid > 0]
        cum = np.cumsum(plike_pos)
        cum /= cum[-1]
        sigma_r = rs_pos[np.argmin(np.abs(cum -  0.68))]
        print ('    ===>> sigma(r) = ', sigma_r)
    res.cosmo_params = {}
    res.cosmo_params['r'] = (res_Lr['x'], sigma_r)

    if gridding:
        r_grid = np.linspace(-0.05,0.1,num=10000)
        logL = np.array([cosmo_likelihood(r_loc) for r_loc in r_grid])

        good_indices = ~np.isnan(logL)
        r_grid = r_grid[good_indices]
        logL = logL[good_indices]

        ind_r_fit = np.argmin(logL)
        r_fit = r_grid[ind_r_fit]

        L = np.exp(-(logL-np.min(logL)))

        rs_pos = r_grid[r_grid > r_fit]
        plike_pos = L[r_grid > r_fit]
        cum = np.cumsum(plike_pos)
        cum /= cum[-1]
        sigma_r_pos = rs_pos[np.argmin(np.abs(cum -  0.68))] - r_fit

        rs_neg = r_grid[r_grid < r_fit]
        plike_neg = L[r_grid < r_fit]
        cum_neg = np.cumsum(plike_neg[::-1])
        cum_neg /= cum_neg[-1]
        sigma_r_neg = r_fit-rs_neg[::-1][np.argmin(np.abs(cum_neg -  0.68))]

        sigma_r_pos_5sigma = rs_pos[np.argmin(np.abs(cum -  0.999999))] - r_fit
        sigma_r_neg_5sigma = r_fit-rs_neg[::-1][np.argmin(np.abs(cum_neg -  0.999999))]

        res.cosmo_params['bounds'] = (sigma_r_neg_5sigma,sigma_r_neg, sigma_r_pos, sigma_r_pos_5sigma)

    ###############################################################################
    # 6. Produce figures
    if make_figure:
        print ('======= GRIDDING COSMO LIKELIHOOD =======')
        r_grid = np.logspace(-4,-1,num=500)
        logL = np.array([ cosmo_likelihood(r_loc) for r_loc in r_grid ])
        chi2 = logL - np.min(logL)
        ax0.semilogx( r_grid,  np.exp(-chi2), color='DarkOrange', linestyle='-', linewidth=2.0, alpha=0.8 )
        ax0.axvline(x=r, color='k', linestyle='--')
        ax0.set_ylabel(r'$\mathcal{L}(r)$', fontsize=20)
        ax0.set_xlabel(r'tensor-to-scalar ratio $r$', fontsize=20)
        #pl.show()

        return res, fig

    return res

#Added by Clement Leloup
def harmonic_xForecast(components, instrument, alms_fgs, lmin, lmax, invNl=None, fsky=1.0, Alens=1.0, r=0.001, Nl=None, lite=False, make_figure=False, **minimize_kwargs):

    """ xForecast

    Run XForcast (Stompor et al, 2016) using the provided instrumental
    specifications and input foregrounds maps. If the foreground maps match the
    components provided (constant spectral indices are assumed), it reduces to
    CMB4cast (Errard et al, 2011). Currently, only polarization is considered
    fot component separation and only the BB power spectrum for cosmological
    analysis.

    Parameters
    ----------
    components: list
         `Components` of the mixing matrix
    instrument:
        Object that provides the following as a key or an attribute.

        - **frequency**
        - **depth_p** (optional, frequencies are inverse-noise
          weighted according to these noise levels)
        - **fwhm** (optional)

        They can be anything that is convertible to a float numpy array.
    alms_fgs: ndarray
        The foreground alms. No CMB. Shape `(n_freq, n_stokes, n_lm)`.
        If a mask needs to be applied, do it before calling this function.
    lmin: int
        minimum multipole entering the likelihood computation
    lmax: int
        maximum multipole entering the likelihood computation
    invNl: ndarray
        Estimated inverse noise cov matrix in harmonic domain. If None,
        computed using harmonic_noise_cov. Shape `(n_freq, n_stokes, n_lm)`.
        B_modes must be stored as last element of n_stokes dimension.
    fsky: float
        sky fraction
    Alens: float
        Amplitude of the lensing B-modes entering the likelihood on r
    r: float
        tensor-to-scalar ratio assumed in the likelihood on r
    Nl: ndarray
        true noise covariance if different than invNl^(-1)
    lite: bool
        if true, only perform component separation
    minimize_kwargs: dict
        Keyword arguments to be passed to `scipy.optimize.minimize` during
        the fitting of the spectral parameters.
        A good choice for most cases is
        `minimize_kwargs = {'tol': 1, options: {'disp': True}}`. `tol` depends
        on both the solver and your signal to noise: it should ensure that the
        difference between the best fit -logL and and the minimum is well less
        then 1, without exagereting (a difference of 1e-4 is useless).
        `disp` also triggers a verbose callback that monitors the convergence.

    Returns
    -------
    xFres: dict
        xForecast result. It includes

        - the fitted spectral parameters
        - noise-averaged post-component separation CMB power spectrum

          - noise spectrum
          - statistical residuals spectrum
          - systematic residuals spectrum

        - noise-averaged cosmological likelihood


    """
    
    # Preliminaries
    instrument = standardize_instrument(instrument) #_force_keys_as_attributes(instrument)
    
    ell_em = hp.Alm.getlm(lmax, np.arange(alms_fgs.shape[-1]))[0]
    ell_em = np.stack((ell_em, ell_em), axis=-1).reshape(-1) # For transformation into real alms

    # Transform healpy complex alms into real alms
    alms_fgs = _format_alms(alms_fgs, lmin)

    # Format the estimated inverse noise matrix
    if invNl is None:
        invNl = harmonic_noise_cov(instrument, lmax)
        invNl = np.array([[np.diag(invNl[:,st,l]) for st in np.arange(invNl.shape[1])] for l in np.arange(invNl.shape[2])])
    invNlm = np.array([invNl[l,1:,:,:] for l in ell_em]) # Here we take only polarization
    invNl = invNl[:,-1,:,:]

    #Format the true noise covariance matrix
    if Nl is not None:
        Nlm = np.array([Nl[l,1:,:,:] for l in ell_em])
    else:
        Nlm = None
        
    n_stokes = alms_fgs.shape[1]
    n_freqs = alms_fgs.shape[2]
    ell = np.arange(lmin, lmax+1)

    ############################################################################
    # 1. Component separation using the noise-free foregrounds templare
    # grab the max-L spectra parameters with the associated error bars
    print('======= ESTIMATION OF SPECTRAL PARAMETERS =======')
    A = MixingMatrix(*components)
    A_ev = A.evaluator(instrument.frequency)
    A_dB_ev = A.diff_evaluator(instrument.frequency)
    if Nl is not None:
        A_dBdB_ev = A.diff_diff_evaluator(instrument.frequency)
    else:
        A_dBdB_ev = None

    x0 = np.array([x for c in components for x in c.defaults])

    if n_stokes == 3:  # if T and P were provided, extract P
        d_comp_sep = alms_fgs[:, 1:, :]
    else:
        d_comp_sep = alms_fgs

    mask_lmin = ell_em < lmin
    d_comp_sep[mask_lmin, ...] = 0

    res = comp_sep(A_ev, d_comp_sep, invNlm, A_dB_ev, A.comp_of_dB, x0, N_true=Nlm, A_dBdB_ev=A_dBdB_ev, **minimize_kwargs)

    res.params = A.params
    res.s = res.s.T
    res.s = _r_to_c_alms(res.s)                                                                                                                                                                               
    res.A = A_ev(res.x)
    #print(res)
    
    if lite: # stop here if only want component separation
        return res
        
    A_maxL = A_ev(res.x)
    A_dB_maxL = A_dB_ev(res.x)
    A_dBdB_maxL = A.diff_diff_evaluator(instrument.frequency)(res.x)

    ############################################################################
    # 2. Estimate noise after component separation
    ### A^T N_ell^-1 A
    print('======= ESTIMATION OF NOISE AFTER COMP SEP =======')
    i_cmb = A.components.index('CMB')
    AtNA = np.linalg.inv(_mtmm(A_maxL, invNl, A_maxL))
    if Nl is None:
        Cl_noise = np.linalg.inv(_mtmm(A_maxL, invNl, A_maxL))[lmin:, i_cmb, i_cmb]
    else:
        Cl_noise = _mmm(AtNA, _mtmm(A_maxL, _mmm(invNl, Nl, invNl), A_maxL), AtNA)[lmin:, i_cmb, i_cmb]

    ############################################################################
    # 3. Compute spectra of the input foregrounds maps
    ### TO DO: which size for Cl_fgs??? N_spec != 1 ? 
    print ('======= COMPUTATION OF CL_FGS =======')
    if n_stokes == 3:  
        d_spectra = alms_fgs
    else:  # Only P is provided, add T for map2alm
        d_spectra = np.zeros((alms_fgs.shape[0], 3, n_freqs), dtype=alms_fgs.dtype)
        d_spectra[:, 1:] = alms_fgs

    # Compute cross-spectra
    almBs = _r_to_c_alms(d_spectra.T)[:,2,:] # Only B-modes

    cl_out = np.array([hp.alm2cl(alm) for alm in res.s])
    Cl_fgs = np.zeros((n_freqs, n_freqs, lmax+1), dtype=alms_fgs.dtype)
    for f1 in range(n_freqs):
        for f2 in range(n_freqs):
            if f1 > f2:
                Cl_fgs[f1, f2] = Cl_fgs[f2, f1]
            else:
                Cl_fgs[f1, f2] = hp.alm2cl(almBs[f1], almBs[f2], lmax=lmax)

    Cl_fgs = Cl_fgs[..., lmin:] / fsky

    ############################################################################
    # 4. Estimate the statistical and systematic foregrounds residuals
    print('======= ESTIMATION OF STAT AND SYS RESIDUALS =======')

    W_maxL = W(A_maxL, invN=invNl)[lmin:, i_cmb, :] #Careful, in this case, W depends on ell
    W_dB_maxL = W_dB(A_maxL, A_dB_maxL, A.comp_of_dB, invN=invNl)[..., lmin:, i_cmb, :]
    W_dBdB_maxL = W_dBdB(A_maxL, A_dB_maxL, A_dBdB_maxL, A.comp_of_dB, invN=invNl)[..., lmin:, i_cmb, :]
    V_maxL = np.einsum('ij,ij...->...', res.Sigma, W_dBdB_maxL)


    #print((n_freqs,), W_maxL.shape, W_dB_maxL.shape, W_dBdB_maxL.shape, V_maxL.shape)

    # Check dimentions
    assert ((n_freqs,) == W_maxL.shape[-1:] == W_dB_maxL.shape[-1:]
            == W_dBdB_maxL.shape[-1:] == V_maxL.shape[-1:])
    assert (len(res.params) == W_dB_maxL.shape[0] 
            == W_dBdB_maxL.shape[0] == W_dBdB_maxL.shape[1])

    # format in right shape
    W_dB_maxL = np.swapaxes(W_dB_maxL, 0, 1)
    W_dBdB_maxL = np.swapaxes(W_dBdB_maxL, 0, 2)
    
    # elementary quantities defined in Stompor, Errard, Poletti (2016)
    Cl_xF = {}
    Cl_xF['yy'] = _utmv(W_maxL, Cl_fgs.T, W_maxL)  # (ell,)
    Cl_xF['YY'] = _mmm(W_dB_maxL, Cl_fgs.T, _T(W_dB_maxL))  # (ell, param, param)
    Cl_xF['yz'] = _utmv(W_maxL, Cl_fgs.T, V_maxL )  # (ell,)
    Cl_xF['Yy'] = _mmv(W_dB_maxL, Cl_fgs.T, W_maxL)  # (ell, param)
    Cl_xF['Yz'] = _mmv(W_dB_maxL, Cl_fgs.T, V_maxL)  # (ell, param)

    # bias and statistical foregrounds residuals
    res.noise = Cl_noise
    res.bias = Cl_xF['yy'] + 2 * Cl_xF['yz']  # S16, Eq 23
    res.stat = np.einsum('ij, lij -> l', res.Sigma, Cl_xF['YY'])  # E11, Eq. 12
    res.var = res.stat**2 + 2 * np.einsum('li, ij, lj -> l', # S16, Eq. 28
                                          Cl_xF['Yy'], res.Sigma, Cl_xF['Yy'])

    ###############################################################################
    # 5. Plug into the cosmological likelihood
    print ('======= OPTIMIZATION OF COSMO LIKELIHOOD =======')
    Cl_fid = {}
    Cl_fid['BB'] = _get_Cl_cmb(Alens=Alens, r=r)[2][lmin:lmax+1]
    Cl_fid['BuBu'] = _get_Cl_cmb(Alens=0.0, r=1.0)[2][lmin:lmax+1]
    Cl_fid['BlBl'] = _get_Cl_cmb(Alens=1.0, r=0.0)[2][lmin:lmax+1]

    res.BB = Cl_fid['BB']*1.0
    res.BuBu = Cl_fid['BuBu']*1.0
    res.BlBl = Cl_fid['BlBl']*1.0
    res.ell = ell
    if make_figure:
        fig = pl.figure( figsize=(14,12), facecolor='w', edgecolor='k' )
        ax = pl.gca()
        left, bottom, width, height = [0.2, 0.2, 0.15, 0.2]
        ax0 = fig.add_axes([left, bottom, width, height])
        ax0.set_title(r'$\ell_{\min}=$'+str(lmin)+\
            r'$ \rightarrow \ell_{\max}=$'+str(lmax), fontsize=16)
        ax.loglog(ell, Cl_fid['BB'], color='DarkGray', linestyle='-', label='BB tot', linewidth=2.0)
        #ax.loglog(ell, Cl_fid['BuBu']*r , color='DarkGray', linestyle='--', label='primordial BB for r='+str(r), linewidth=2.0)
        ax.loglog(ell, res.stat, 'DarkOrange', label='statistical residuals', linewidth=2.0)
        ax.loglog(ell, res.bias, 'DarkOrange', linestyle='--', label='systematic residuals', linewidth=2.0)
        ax.loglog(ell, res.noise, 'DarkBlue', linestyle='--', label='noise after component separation', linewidth=2.0)
        ax.legend(loc='upper right', prop={'size':15})
        ax.set_xlabel('$\ell$', fontsize=20)
        ax.set_ylabel('$C_\ell$ [$\mu \mathrm{K}^{2}$]', fontsize=20)
        ax.set_xlim(lmin,lmax)

    ## 5.1. data 
    Cl_obs = Cl_fid['BB'] + Cl_noise
    dof = (2 * ell + 1) * fsky
    YY = Cl_xF['YY']
    tr_SigmaYY = np.einsum('ij, lji -> l', res.Sigma, YY)

    ## 5.2. modeling
    def cosmo_likelihood(r_):
        # S16, Appendix C
        Cl_model = Cl_fid['BlBl'] * Alens + Cl_fid['BuBu'] * r_ + Cl_noise
        dof_over_Cl = dof / Cl_model
        ## Eq. C3
        U = np.linalg.inv(res.Sigma_inv + np.dot(YY.T, dof_over_Cl))
        
        ## Eq. C9
        first_row = np.sum(dof_over_Cl * (
            Cl_obs * (1 - np.einsum('ij, lji -> l', U, YY) / Cl_model) 
            + tr_SigmaYY))
        second_row = - np.einsum(
            'l, m, ij, mjk, kf, lfi',
            dof_over_Cl, dof_over_Cl, U, YY, res.Sigma, YY)
        trCinvC = first_row + second_row
       
        ## Eq. C10
        first_row = np.sum(dof_over_Cl * (Cl_xF['yy'] + 2 * Cl_xF['yz']))
        ### Cyclicity + traspose of scalar + grouping terms -> trace becomes
        ### Yy_ell^T U (Yy + 2 Yz)_ell'
        trace = np.einsum('li, ij, mj -> lm',
                          Cl_xF['Yy'], U, Cl_xF['Yy'] + 2 * Cl_xF['Yz'])
        second_row = - _utmv(dof_over_Cl, trace, dof_over_Cl)
        trECinvC = first_row + second_row

        ## Eq. C12
        logdetC = np.sum(dof * np.log(Cl_model)) - np.log(np.linalg.det(U))

        # Cl_hat = Cl_obs + tr_SigmaYY

        ## Bringing things together
        return trCinvC + trECinvC + logdetC


    # Likelihood maximization
    r_grid = np.logspace(-5,0,num=500)
    logL = np.array([cosmo_likelihood(r_loc) for r_loc in r_grid])
    ind_r_min = np.argmin(logL)
    r0 = r_grid[ind_r_min]
    if ind_r_min == 0:
        bound_0 = 0.0
        bound_1 = r_grid[1]
        # pl.figure()
        # pl.semilogx(r_grid, logL, 'r-')
        # pl.show()
    elif ind_r_min == len(r_grid)-1:
        bound_0 = r_grid[-2]
        bound_1 = 1.0
        # pl.figure()
        # pl.semilogx(r_grid, logL, 'r-')
        # pl.show()
    else:
        bound_0 = r_grid[ind_r_min-1]
        bound_1 = r_grid[ind_r_min+1]
    print('bounds on r = ', bound_0, ' / ', bound_1)
    print('starting point = ', r0)
    res_Lr = sp.optimize.minimize(cosmo_likelihood, [r0], bounds=[(bound_0,bound_1)], **minimize_kwargs)
    print ('    ===>> fitted r = ', res_Lr['x'])

    print ('======= ESTIMATION OF SIGMA(R) =======')
    def sigma_r_computation_from_logL(r_loc):
        THRESHOLD = 1.00
        # THRESHOLD = 2.30 when two fitted parameters
        delta = np.abs( cosmo_likelihood(r_loc) - res_Lr['fun'] - THRESHOLD )
        #print(r_loc, cosmo_likelihood(r_loc),  res_Lr['fun'])
        return delta

    if res_Lr['x'] != 0.0:
        sr_grid = np.logspace(np.log10(res_Lr['x']), 0, num=25)
        #sr_grid = np.logspace(np.min(np.log10(res_Lr['x']), -3.0), np.max(np.log10(res_Lr['x']), 0), num=25)
    else:
        sr_grid = np.logspace(-5,0,num=25)

    slogL = np.array([sigma_r_computation_from_logL(sr_loc) for sr_loc in sr_grid ])
    ind_sr_min = np.argmin(slogL)
    sr0 = sr_grid[ind_sr_min]
    print('ind_sr_min = ', ind_sr_min)
    print('sr_grid[ind_sr_min-1] = ', sr_grid[ind_sr_min-1])
    print('sr_grid[ind_sr_min+1] = ', sr_grid[ind_sr_min+1])
    print('sr_grid = ', sr_grid)
    if ind_sr_min == 0:
        print('case # 1')
        bound_0 = res_Lr['x']
        bound_1 = sr_grid[1]
    elif ind_sr_min == len(sr_grid)-1:
        print('case # 2')
        bound_0 = sr_grid[-2]
        bound_1 = 1.0
    else:
        print('case # 3')
        bound_0 = sr_grid[ind_sr_min-1]
        bound_1 = sr_grid[ind_sr_min+1]
    print('bounds on sigma(r) = ', bound_0, ' / ', bound_1)
    print('starting point = ', sr0)
    res_sr = sp.optimize.minimize(sigma_r_computation_from_logL, sr0,
            bounds=[(bound_0.item(),bound_1.item())],
            # item required for test to pass but reason unclear. sr_grid has
            # extra dimension?
            **minimize_kwargs)
    print ('    ===>> sigma(r) = ', res_sr['x'] -  res_Lr['x'])
    res.cosmo_params = {}
    res.cosmo_params['r'] = (res_Lr['x'], res_sr['x']- res_Lr['x'])


    ###############################################################################
    # 6. Produce figures
    #r_grid = np.logspace(-4,-3+np.log10(5),num=500)
    r_grid = np.logspace(-5,-3+np.log10(5),num=500)
    logL = np.array([cosmo_likelihood(r_loc) for r_loc in r_grid])
    res.r_grid = r_grid
    res.chi2 = logL - np.min(logL) #for plots of r likelihood
    if make_figure:
        print ('======= GRIDDING COSMO LIKELIHOOD =======')
        r_grid = np.logspace(-4,-1,num=500)
        logL = np.array([ cosmo_likelihood(r_loc) for r_loc in r_grid ])
        chi2 = logL - np.min(logL)
        ax0.semilogx( r_grid,  np.exp(-chi2), color='DarkOrange', linestyle='-', linewidth=2.0, alpha=0.8 )
        ax0.axvline(x=r, color='k', linestyle='--')
        ax0.set_ylabel(r'$\mathcal{L}(r)$', fontsize=20)
        ax0.set_xlabel(r'tensor-to-scalar ratio $r$', fontsize=20)
        #pl.show()
        return res, fig

    return res


def _get_Cl_cmb(Alens=1., r=0.):
    power_spectrum = hp.read_cl(CMB_CL_FILE%'lensed_scalar')[:,:4000]
    if Alens != 1.:
        power_spectrum[2] *= Alens
    if r:
        power_spectrum += r * hp.read_cl(CMB_CL_FILE
                                         %'unlensed_scalar_and_tensor_r1')[:,:4000]
    return power_spectrum

def _get_Cl_noise(instrument, A, lmax):
    try:
        bl = np.array([hp.gauss_beam(np.radians(b/60.), lmax=lmax)
                       for b in instrument.fwhm])
    except AttributeError:
        bl = np.ones((len(instrument.frequency), lmax+1))

    nl = (bl / np.radians(instrument.depth_p/60.)[:, np.newaxis])**2
    AtNA = np.einsum('fi, fl, fj -> lij', A, nl, A)
    inv_AtNA = np.linalg.inv(AtNA)
    return inv_AtNA.swapaxes(-3, -1)


#Added by Clement Leloup
def harmonic_noise_cov(instrument, lmax, bl=None):

    if bl is None:
        try:
            bl = np.array([hp.gauss_beam(np.radians(b/60.), lmax=lmax)
                           for b in instrument.fwhm])
        except AttributeError:
            bl = np.ones((len(instrument.frequency), lmax+1))
        bl = np.repeat(bl[:,np.newaxis,:], 3, axis=1)

    nl = (np.array(bl) / np.radians(instrument.depth_p/60.)[:,np.newaxis,np.newaxis])**2

    return nl<|MERGE_RESOLUTION|>--- conflicted
+++ resolved
@@ -22,12 +22,8 @@
 import pylab as pl
 import healpy as hp
 import scipy as sp
-<<<<<<< HEAD
+from tqdm import tqdm
 from .algebra import comp_sep, W_dBdB, W_dB, W, _mmm, _utmv, _mmv, _mv, _T, _mtmm
-=======
-from tqdm import tqdm
-from .algebra import comp_sep, W_dBdB, W_dB, W, _mmm, _utmv, _mmv
->>>>>>> b7c471b1
 from .mixingmatrix import MixingMatrix
 from .separation_recipes import _format_alms, _r_to_c_alms
 from .observation_helpers import standardize_instrument
@@ -452,15 +448,9 @@
         ax.loglog(ell, res.stat, 'DarkOrange', label='statistical residuals', linewidth=2.0)
         ax.loglog(ell, res.bias, 'DarkOrange', linestyle='--', label='systematic residuals', linewidth=2.0)
         ax.loglog(ell, res.noise, 'DarkBlue', linestyle='--', label='noise after component separation', linewidth=2.0)
-<<<<<<< HEAD
         ax.legend(loc='upper right', prop={'size':15})
-        ax.set_xlabel('$\ell$', fontsize=20)
-        ax.set_ylabel('$C_\ell$ [$\mu \mathrm{K}^{2}$]', fontsize=20)
-=======
-        ax.legend()
         ax.set_xlabel(r'$\ell$', fontsize=20)
-        ax.set_ylabel(r'$C_\ell$ [$\mu$K-arcmin]', fontsize=20)
->>>>>>> b7c471b1
+        ax.set_ylabel(r'$C_\ell$ [$\mu \mathrm{K}^{2}$]', fontsize=20)
         ax.set_xlim(lmin,lmax)
 
     ## 5.1. data
@@ -718,10 +708,10 @@
 
 
     """
-    
+
     # Preliminaries
     instrument = standardize_instrument(instrument) #_force_keys_as_attributes(instrument)
-    
+
     ell_em = hp.Alm.getlm(lmax, np.arange(alms_fgs.shape[-1]))[0]
     ell_em = np.stack((ell_em, ell_em), axis=-1).reshape(-1) # For transformation into real alms
 
@@ -740,7 +730,7 @@
         Nlm = np.array([Nl[l,1:,:,:] for l in ell_em])
     else:
         Nlm = None
-        
+
     n_stokes = alms_fgs.shape[1]
     n_freqs = alms_fgs.shape[2]
     ell = np.arange(lmin, lmax+1)
@@ -771,13 +761,13 @@
 
     res.params = A.params
     res.s = res.s.T
-    res.s = _r_to_c_alms(res.s)                                                                                                                                                                               
+    res.s = _r_to_c_alms(res.s)
     res.A = A_ev(res.x)
     #print(res)
-    
+
     if lite: # stop here if only want component separation
         return res
-        
+
     A_maxL = A_ev(res.x)
     A_dB_maxL = A_dB_ev(res.x)
     A_dBdB_maxL = A.diff_diff_evaluator(instrument.frequency)(res.x)
@@ -795,9 +785,9 @@
 
     ############################################################################
     # 3. Compute spectra of the input foregrounds maps
-    ### TO DO: which size for Cl_fgs??? N_spec != 1 ? 
+    ### TO DO: which size for Cl_fgs??? N_spec != 1 ?
     print ('======= COMPUTATION OF CL_FGS =======')
-    if n_stokes == 3:  
+    if n_stokes == 3:
         d_spectra = alms_fgs
     else:  # Only P is provided, add T for map2alm
         d_spectra = np.zeros((alms_fgs.shape[0], 3, n_freqs), dtype=alms_fgs.dtype)
@@ -832,13 +822,13 @@
     # Check dimentions
     assert ((n_freqs,) == W_maxL.shape[-1:] == W_dB_maxL.shape[-1:]
             == W_dBdB_maxL.shape[-1:] == V_maxL.shape[-1:])
-    assert (len(res.params) == W_dB_maxL.shape[0] 
+    assert (len(res.params) == W_dB_maxL.shape[0]
             == W_dBdB_maxL.shape[0] == W_dBdB_maxL.shape[1])
 
     # format in right shape
     W_dB_maxL = np.swapaxes(W_dB_maxL, 0, 1)
     W_dBdB_maxL = np.swapaxes(W_dBdB_maxL, 0, 2)
-    
+
     # elementary quantities defined in Stompor, Errard, Poletti (2016)
     Cl_xF = {}
     Cl_xF['yy'] = _utmv(W_maxL, Cl_fgs.T, W_maxL)  # (ell,)
@@ -883,7 +873,7 @@
         ax.set_ylabel('$C_\ell$ [$\mu \mathrm{K}^{2}$]', fontsize=20)
         ax.set_xlim(lmin,lmax)
 
-    ## 5.1. data 
+    ## 5.1. data
     Cl_obs = Cl_fid['BB'] + Cl_noise
     dof = (2 * ell + 1) * fsky
     YY = Cl_xF['YY']
@@ -896,16 +886,16 @@
         dof_over_Cl = dof / Cl_model
         ## Eq. C3
         U = np.linalg.inv(res.Sigma_inv + np.dot(YY.T, dof_over_Cl))
-        
+
         ## Eq. C9
         first_row = np.sum(dof_over_Cl * (
-            Cl_obs * (1 - np.einsum('ij, lji -> l', U, YY) / Cl_model) 
+            Cl_obs * (1 - np.einsum('ij, lji -> l', U, YY) / Cl_model)
             + tr_SigmaYY))
         second_row = - np.einsum(
             'l, m, ij, mjk, kf, lfi',
             dof_over_Cl, dof_over_Cl, U, YY, res.Sigma, YY)
         trCinvC = first_row + second_row
-       
+
         ## Eq. C10
         first_row = np.sum(dof_over_Cl * (Cl_xF['yy'] + 2 * Cl_xF['yz']))
         ### Cyclicity + traspose of scalar + grouping terms -> trace becomes
