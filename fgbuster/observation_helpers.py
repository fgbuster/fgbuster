# FGBuster
# Copyright (C) 2019 Davide Poletti, Josquin Errard and the FGBuster developers
#
# This program is free software: you can redistribute it and/or modify
# it under the terms of the GNU General Public License as published by
# the Free Software Foundation, either version 3 of the License, or
# (at your option) any later version.
#
# This program is distributed in the hope that it will be useful,
# but WITHOUT ANY WARRANTY; without even the implied warranty of
# MERCHANTABILITY or FITNESS FOR A PARTICULAR PURPOSE.  See the
# GNU General Public License for more details.
#
# You should have received a copy of the GNU General Public License
# along with this program. If not, see <http://www.gnu.org/licenses/>.

""" 
Handy access to instrument configuration, map generation
and other pysm3 functionalities
"""
import types
import numpy as np
import pandas as pd
import healpy as hp
import pysm3
import pysm3.units as u
from cmbdb import cmbdb


__all__ = [
    'get_sky',
    'get_instrument',
    'get_observation',
    'get_noise_realization',
]

INSTRUMENT_STD_ATTR = 'frequency depth_i depth_p fwhm'.split()
_NL = '\n'

def get_sky(nside, tag='c1d0s0'):
    """ Get a pre-defined PySM sky

    Parameters
    ----------
    nside: int
        healpix nside of the sky templates
    tag: string
        See the `pysm documentation
        <https://pysm3.readthedocs.io/en/latest/models.html#models>`_
        for a complete list of available options.
        Default is 'c1d0s0', i.e. cmb (c1), dust with constant temperature and
        spectral index (d0), and synchrotron with constant spectral index (s0).

    Returns
    -------
    sky: pysm3.Sky
        See the `pysm documentation
        <https://pysm3.readthedocs.io/en/latest/api/pysm.Sky.html#pysm.Sky>`_
    """
    preset_strings = [tag[i:i+2] for i in range(0, len(tag), 2)]
    return pysm3.Sky(nside, preset_strings=preset_strings)


def get_instrument(tag=''):
    """ Get a pre-defined instrumental configuration

    Parameters
    ----------
    tag: string
        name of the pre-defined experimental configurations.
        It can contain the name of multiple experiments separated by a space.
        Call the function with a random input to get the available instruments.

    Returns
    -------
    instr: pandas.DataFrame
        It contains the experimetnal configuration of the desired instrument(s).
    """
    df = cmbdb.loc[cmbdb['experiment'].isin(tag.split())]
    if df.empty:
        if tag == 'test':
            df = pd.DataFrame()
            df['frequency'] = np.arange(10., 300, 30.)
            df['depth_p'] = (np.linspace(20, 40, 10) - 30)**2
            df['depth_i'] = (np.linspace(20, 40, 10) - 30)**2
        else:
            from importlib.util import find_spec
            exp_file = find_spec('cmbdb').submodule_search_locations[0]
            exp_file += '/experiments.yaml'
            github = 'https://github.com/dpole/cmbdb'
            raise ValueError(
                (f"Instrument(s) {tag} not available." if tag else "") +
                f"Choose between: {' '.join(cmbdb.experiment.unique())}{_NL}"
                f"Add your instrument to your local copy of cmbdb: {exp_file}\n"
                f"Beware, you might lose changes when you update: "
                f"push your new configuration to {github}")
    return df.dropna(1, 'all')


def get_observation(instrument='', sky=None,
                    noise=False, nside=None, unit='uK_CMB'):
    """ Get a pre-defined instrumental configuration

    Parameters
    ----------
    instrument:
        It can be either a `str` (see :func:`get_instrument`) or an
        object that provides the following as a key or an attribute.

        - **frequency** (required)
        - **depth_p** (required if ``noise=True``)
        - **depth_i** (required if ``noise=True``)

        They can be anything that is convertible to a float numpy array.
        If only one of ``depth_p`` or ``depth_i`` is provided, the other is
        inferred assuming that the former is sqrt(2) higher than the latter.
    sky: str of pysm3.Sky
        Sky to observe. It can be a `pysm3.Sky` or a tag to create one.
    noise: bool
        If true, add Gaussian, uncorrelated, isotropic noise.
    nside: int
        Desired output healpix nside. It is optional if `sky` is a `pysm3.Sky`,
        and required if it is a `str` or ``None``.
    unit: str
        Unit of the output. Only K_CMB and K_RJ (and multiples) are supported.

    Returns
    -------
    observation: array
        Shape is ``(n_freq, 3, n_pix)``
    """
    if isinstance(instrument, str):
        instrument = get_instrument(instrument)
    else:
        instrument = standardize_instrument(instrument)
    if nside is None:
        nside = sky.nside
    elif not isinstance(sky, str):
        try:
            assert nside == sky.nside, (
                "Mismatch between the value of the nside of the pysm3.Sky "
                "argument and the one passed in the nside argument.")
        except AttributeError:
            raise ValueError("Either provide a pysm3.Sky as sky argument "
                             " or specify the nside argument.")

    if noise:
        res = get_noise_realization(nside, instrument, unit)
    else:
        res = np.zeros((len(instrument.frequency), 3, hp.nside2npix(nside)))

    if sky is None or sky == '':
        return res

    if isinstance(sky, str):
        sky = get_sky(nside, sky)

    for res_freq, freq in zip(res, instrument.frequency):
        emission = sky.get_emission(freq * u.GHz).to(
            getattr(u, unit),
            equivalencies=u.cmb_equivalencies(freq * u.GHz))
        res_freq += emission.value

    return res


def get_noise_realization(nside, instrument, unit='uK_CMB'):
    """ Generate noise maps for the instrument

    Parameters
    ----------
    nside: int
        Desired output healpix nside.
    instrument:
        Object that provides the following as a key or an attribute.

        - **frequency** (required)
        - **depth_p** (required if ``noise=True``)
        - **depth_i** (required if ``noise=True``)

        They can be anything that is convertible to a float numpy array.
        If only one of ``depth_p`` or ``depth_i`` is provided, the other is
        inferred assuming that the former is sqrt(2) higher than the latter.
    unit: str
        Unit of the output. Only K_CMB and K_RJ (and multiples) are supported.
    sky: str of pysm3.Sky
        Sky to observe. It can be a `pysm3.Sky` or a tag to create one.
    noise: bool
        If true, add Gaussian, uncorrelated, isotropic noise.

    Returns
    -------
    observation: array
        Shape is ``(n_freq, 3, n_pix)``.
    """
    instrument = standardize_instrument(instrument)

    n_freq = len(instrument.frequency)
    n_pix = hp.nside2npix(nside)
    res = np.random.normal(size=(n_pix, 3, n_freq))
    depth = np.stack(
        (instrument.depth_i, instrument.depth_p, instrument.depth_p))
    depth *= u.arcmin * u.uK_CMB
    depth = depth.to(
        getattr(u, unit) * u.arcmin,
        equivalencies=u.cmb_equivalencies(instrument.frequency * u.GHz))
    res *= depth.value / hp.nside2resol(nside, True)
    return res.T


def standardize_instrument(instrument):
    """Handle different input instruments

    Parameters
    ----------
    instrument:
        Anything that has

    {_NL.join(['    * '+attr for attr in INSTRUMENT_STD_ATTR]) }

        as keys or attributes, including `pandas.DataFrame`.

    Returns
    -------
    std_instr: SimpleNamespace
        It contains the properties above as attributes. They are converted to a
        float array.
    """
    std_instr = types.SimpleNamespace()
    for attr in INSTRUMENT_STD_ATTR:
        try:
            try:
                value = getattr(instrument, attr)
            except AttributeError:
                value = instrument[attr]
        except (TypeError, KeyError):  # Not subscriptable or missing key
            pass
        else:
            if attr == 'frequency':
                # If frequency contains bandpasses, this step is needed to
                # ensure that it can be converted to an array from a DataFrame
                value = [x for x in value]
<<<<<<< HEAD
                value = np.array(value, dtype=np.float64)
=======
                try:
                    value = np.array(value, dtype=np.float64)
                except ValueError:
                    # This handles the case where bandpasses have different sample sizes
                    value = np.array(value, dtype=object)
>>>>>>> f34ac6d6
                if value.ndim > 1:
                    value = [x.copy() for x in value]
                else:
                    value = value.copy()

            setattr(std_instr, attr, value)

    return std_instr


def _rj2cmb(freqs):
    return (np.ones_like(freqs) * u.K_RJ).to(
        u.K_CMB, equivalencies=u.cmb_equivalencies(freqs * u.GHz)).value


def _cmb2rj(freqs):
    return (np.ones_like(freqs) * u.K_CMB).to(
        u.K_RJ, equivalencies=u.cmb_equivalencies(freqs * u.GHz)).value

def _rj2jysr(freqs):
    return (np.ones_like(freqs) * u.K_RJ).to(
        u.Jy / u.sr, equivalencies=u.cmb_equivalencies(freqs * u.GHz)).value


def _jysr2rj(freqs):
    return (np.ones_like(freqs) * u.Jy / u.sr).to(
        u.K_RJ, equivalencies=u.cmb_equivalencies(freqs * u.GHz)).value


def _cmb2jysr(freqs):
    return (np.ones_like(freqs) * u.K_CMB).to(
        u.Jy / u.sr, equivalencies=u.cmb_equivalencies(freqs * u.GHz)).value


def _jysr2cmb(freqs):
    return (np.ones_like(freqs) * u.Jy / u.sr).to(
        u.K_CMB, equivalencies=u.cmb_equivalencies(freqs * u.GHz)).value<|MERGE_RESOLUTION|>--- conflicted
+++ resolved
@@ -240,15 +240,11 @@
                 # If frequency contains bandpasses, this step is needed to
                 # ensure that it can be converted to an array from a DataFrame
                 value = [x for x in value]
-<<<<<<< HEAD
-                value = np.array(value, dtype=np.float64)
-=======
                 try:
                     value = np.array(value, dtype=np.float64)
                 except ValueError:
                     # This handles the case where bandpasses have different sample sizes
                     value = np.array(value, dtype=object)
->>>>>>> f34ac6d6
                 if value.ndim > 1:
                     value = [x.copy() for x in value]
                 else:
