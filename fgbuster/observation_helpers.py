# FGBuster
# Copyright (C) 2019 Davide Poletti, Josquin Errard and the FGBuster developers
#
# This program is free software: you can redistribute it and/or modify
# it under the terms of the GNU General Public License as published by
# the Free Software Foundation, either version 3 of the License, or
# (at your option) any later version.
#
# This program is distributed in the hope that it will be useful,
# but WITHOUT ANY WARRANTY; without even the implied warranty of
# MERCHANTABILITY or FITNESS FOR A PARTICULAR PURPOSE.  See the
# GNU General Public License for more details.
#
# You should have received a copy of the GNU General Public License
# along with this program. If not, see <http://www.gnu.org/licenses/>.

""" 
Handy access to instrument configuration, map generation
and other pysm3 functionalities
"""
import types
import numpy as np
import pandas as pd
import healpy as hp
import pysm3
import pysm3.units as u
from cmbdb import cmbdb


__all__ = [
    'get_sky',
    'get_instrument',
    'get_observation',
    'get_noise_realization',
]

INSTRUMENT_STD_ATTR = 'frequency depth_i depth_p fwhm'.split()
_NL = '\n'

def get_sky(nside, tag='c1d0s0'):
    """ Get a pre-defined PySM sky

    Parameters
    ----------
    nside: int
        healpix nside of the sky templates
    tag: string
        See the `pysm documentation
        <https://pysm3.readthedocs.io/en/latest/models.html#models>`_
        for a complete list of available options.
        Default is 'c1d0s0', i.e. cmb (c1), dust with constant temperature and
        spectral index (d0), and synchrotron with constant spectral index (s0).

    Returns
    -------
    sky: pysm3.Sky
        See the `pysm documentation
        <https://pysm3.readthedocs.io/en/latest/api/pysm.Sky.html#pysm.Sky>`_
    """
    preset_strings = [tag[i:i+2] for i in range(0, len(tag), 2)]
    return pysm3.Sky(nside, preset_strings=preset_strings)


def get_instrument(tag=''):
    """ Get a pre-defined instrumental configuration

    Parameters
    ----------
    tag: string
        name of the pre-defined experimental configurations.
        It can contain the name of multiple experiments separated by a space.
        Call the function with a random input to get the available instruments.

    Returns
    -------
    instr: pandas.DataFrame
        It contains the experimetnal configuration of the desired instrument(s).
    """
    df = cmbdb.loc[cmbdb['experiment'].isin(tag.split())]
    if df.empty:
        if tag == 'test':
            df = pd.DataFrame()
            df['frequency'] = np.arange(10., 300, 30.)
            df['depth_p'] = (np.linspace(20, 40, 10) - 30)**2
            df['depth_i'] = (np.linspace(20, 40, 10) - 30)**2
        else:
            from importlib.util import find_spec
            exp_file = find_spec('cmbdb').submodule_search_locations[0]
            exp_file += '/experiments.yaml'
            github = 'https://github.com/dpole/cmbdb'
            raise ValueError(
                (f"Instrument(s) {tag} not available." if tag else "") +
                f"Choose between: {' '.join(cmbdb.experiment.unique())}{_NL}"
                f"Add your instrument to your local copy of cmbdb: {exp_file}\n"
                f"Beware, you might lose changes when you update: "
                f"push your new configuration to {github}")
    return df.dropna(axis=1, how='all')


def get_observation(instrument='', sky=None,
                    noise=False, nside=None, unit='uK_CMB'):
    """ Get a pre-defined instrumental configuration

    Parameters
    ----------
    instrument:
        It can be either a `str` (see :func:`get_instrument`) or an
        object that provides the following as a key or an attribute.

        - **frequency** (required)
        - **depth_p** (required if ``noise=True``)
        - **depth_i** (required if ``noise=True``)

        They can be anything that is convertible to a float numpy array.
        If only one of ``depth_p`` or ``depth_i`` is provided, the other is
        inferred assuming that the former is sqrt(2) higher than the latter.
    sky: str of pysm3.Sky
        Sky to observe. It can be a `pysm3.Sky` or a tag to create one.
    noise: bool
        If true, add Gaussian, uncorrelated, isotropic noise.
    nside: int
        Desired output healpix nside. It is optional if `sky` is a `pysm3.Sky`,
        and required if it is a `str` or ``None``.
    unit: str
        Unit of the output. Only K_CMB and K_RJ (and multiples) are supported.

    Returns
    -------
    observation: array
        Shape is ``(n_freq, 3, n_pix)``
    """
    if isinstance(instrument, str):
        instrument = get_instrument(instrument)
    else:
        instrument = standardize_instrument(instrument)
    if nside is None:
        nside = sky.nside
    elif not isinstance(sky, str):
        try:
            assert nside == sky.nside, (
                "Mismatch between the value of the nside of the pysm3.Sky "
                "argument and the one passed in the nside argument.")
        except AttributeError:
            raise ValueError("Either provide a pysm3.Sky as sky argument "
                             " or specify the nside argument.")

    if noise:
        res = get_noise_realization(nside, instrument, unit)
    else:
        res = np.zeros((len(instrument.frequency), 3, hp.nside2npix(nside)))

    if sky is None or sky == '':
        return res

    if isinstance(sky, str):
        sky = get_sky(nside, sky)

    for res_freq, freq in zip(res, instrument.frequency):
        emission = sky.get_emission(freq * u.GHz).to(
            getattr(u, unit),
            equivalencies=u.cmb_equivalencies(freq * u.GHz))
        res_freq += emission.value

    return res


def get_noise_realization(nside, instrument, unit='uK_CMB'):
    """ Generate noise maps for the instrument

    Parameters
    ----------
    nside: int
        Desired output healpix nside.
    instrument:
        Object that provides the following as a key or an attribute.

        - **frequency** (required)
        - **depth_p** (required if ``noise=True``)
        - **depth_i** (required if ``noise=True``)

        They can be anything that is convertible to a float numpy array.
        If only one of ``depth_p`` or ``depth_i`` is provided, the other is
        inferred assuming that the former is sqrt(2) higher than the latter.
    unit: str
        Unit of the output. Only K_CMB and K_RJ (and multiples) are supported.
    sky: str of pysm3.Sky
        Sky to observe. It can be a `pysm3.Sky` or a tag to create one.
    noise: bool
        If true, add Gaussian, uncorrelated, isotropic noise.

    Returns
    -------
    observation: array
        Shape is ``(n_freq, 3, n_pix)``.
    """
    instrument = standardize_instrument(instrument)

    n_freq = len(instrument.frequency)
    n_pix = hp.nside2npix(nside)
    res = np.random.normal(size=(n_pix, 3, n_freq))
    depth = np.stack(
        (instrument.depth_i, instrument.depth_p, instrument.depth_p))
    depth *= u.arcmin * u.uK_CMB
    depth = depth.to(
        getattr(u, unit) * u.arcmin,
        equivalencies=u.cmb_equivalencies(instrument.frequency * u.GHz))
    res *= depth.value / hp.nside2resol(nside, True)
    return res.T


def standardize_instrument(instrument):
    """Handle different input instruments

    Parameters
    ----------
    instrument:
        Anything that has

    {_NL.join(['    * '+attr for attr in INSTRUMENT_STD_ATTR]) }

        as keys or attributes, including `pandas.DataFrame`.

    Returns
    -------
    std_instr: SimpleNamespace
        It contains the properties above as attributes. They are converted to a
        float array.
    """
    std_instr = types.SimpleNamespace()
    for attr in INSTRUMENT_STD_ATTR:
        try:
            try:
                value = getattr(instrument, attr)
            except AttributeError:
                value = instrument[attr]
        except (TypeError, KeyError):  # Not subscriptable or missing key
            pass
<<<<<<< HEAD
        else:
            if attr == 'frequency':
                # If frequency contains bandpasses, this step is needed to
                # ensure that it can be converted to an array from a DataFrame
                value = [x for x in value]
                try:
                    value = np.array(value, dtype=np.float64)
                except ValueError:
                    # This handles the case where bandpasses have different sample sizes
                    value = np.array(value, dtype=object)
                if value.ndim > 1:
                    value = [x.copy() for x in value]
                else:
                    value = value.copy()

            setattr(std_instr, attr, value)
=======
        if attr == 'frequency' and std_instr.frequency.ndim == 3:
            std_instr.frequency = [tuple(x) for x in std_instr.frequency]
>>>>>>> b7c471b1

    return std_instr


def _rj2cmb(freqs):
    return (np.ones_like(freqs) * u.K_RJ).to(
        u.K_CMB, equivalencies=u.cmb_equivalencies(freqs * u.GHz)).value


def _cmb2rj(freqs):
    return (np.ones_like(freqs) * u.K_CMB).to(
        u.K_RJ, equivalencies=u.cmb_equivalencies(freqs * u.GHz)).value

def _rj2jysr(freqs):
    return (np.ones_like(freqs) * u.K_RJ).to(
        u.Jy / u.sr, equivalencies=u.cmb_equivalencies(freqs * u.GHz)).value


def _jysr2rj(freqs):
    return (np.ones_like(freqs) * u.Jy / u.sr).to(
        u.K_RJ, equivalencies=u.cmb_equivalencies(freqs * u.GHz)).value


def _cmb2jysr(freqs):
    return (np.ones_like(freqs) * u.K_CMB).to(
        u.Jy / u.sr, equivalencies=u.cmb_equivalencies(freqs * u.GHz)).value


def _jysr2cmb(freqs):
    return (np.ones_like(freqs) * u.Jy / u.sr).to(
        u.K_CMB, equivalencies=u.cmb_equivalencies(freqs * u.GHz)).value<|MERGE_RESOLUTION|>--- conflicted
+++ resolved
@@ -14,7 +14,7 @@
 # You should have received a copy of the GNU General Public License
 # along with this program. If not, see <http://www.gnu.org/licenses/>.
 
-""" 
+"""
 Handy access to instrument configuration, map generation
 and other pysm3 functionalities
 """
@@ -235,7 +235,6 @@
                 value = instrument[attr]
         except (TypeError, KeyError):  # Not subscriptable or missing key
             pass
-<<<<<<< HEAD
         else:
             if attr == 'frequency':
                 # If frequency contains bandpasses, this step is needed to
@@ -252,10 +251,6 @@
                     value = value.copy()
 
             setattr(std_instr, attr, value)
-=======
-        if attr == 'frequency' and std_instr.frequency.ndim == 3:
-            std_instr.frequency = [tuple(x) for x in std_instr.frequency]
->>>>>>> b7c471b1
 
     return std_instr
 
