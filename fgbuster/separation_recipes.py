# FGBuster
# Copyright (C) 2019 Davide Poletti, Josquin Errard and the FGBuster developers
#
# This program is free software: you can redistribute it and/or modify
# it under the terms of the GNU General Public License as published by
# the Free Software Foundation, either version 3 of the License, or
# (at your option) any later version.
#
# This program is distributed in the hope that it will be useful,
# but WITHOUT ANY WARRANTY; without even the implied warranty of
# MERCHANTABILITY or FITNESS FOR A PARTICULAR PURPOSE.  See the
# GNU General Public License for more details.
#
# You should have received a copy of the GNU General Public License
# along with this program. If not, see <http://www.gnu.org/licenses/>.

""" High-level component separation routines

"""

from six import string_types
import logging
from glob import glob
import os.path as op
import os
import numpy as np
from scipy.optimize import OptimizeResult
import healpy as hp
from . import algebra as alg
from .mixingmatrix import MixingMatrix
from .observation_helpers import standardize_instrument


__all__ = [
    'basic_comp_sep',
    'weighted_comp_sep',
    'ilc',
    'harmonic_ilc',
    'harmonic_ilc_alm',
<<<<<<< HEAD
    'harmonic_comp_sep',
=======
>>>>>>> b7c471b1
    'adaptive_comp_sep',
    'multi_res_comp_sep',
]


def weighted_comp_sep(components, instrument, data, cov, nside=0,
                      **minimize_kwargs):
    """ Weighted component separation

    Parameters
    ----------
    components: list or tuple of lists
        List storing the :class:`Component` s of the mixing matrix
    instrument:
        Object that provides the following as a key or an attribute.

        - **frequency**

        It can be anything that is convertible to a float numpy array.
    data: ndarray or MaskedArray
        Data vector to be separated. Shape *(n_freq, ..., n_pix)*. *...* can be
        also absent.
        Values equal to `hp.UNSEEN` or, if `MaskedArray`, masked values are
        neglected during the component separation process.
    cov: ndarray or MaskedArray
        Covariance maps. It has to be broadcastable to *data*.
        Notice that you can not pass a pixel independent covariance as an array
        with shape *(n_freq,)*: it has to be *(n_freq, ..., 1)* in order to be
        broadcastable (consider using :func:`basic_comp_sep`, in this case).
        Values equal to `hp.UNSEEN` or, if `MaskedArray`, masked values are
        neglected during the component separation process.
    nside:
        For each pixel of a HEALPix map with this nside, the non-linear
        parameters are estimated independently
    patch_ids: array
        For each pixel, the array stores the id of the region over which to
        perform component separation independently.

    Returns
    -------
    result: dict
	It includes

	- **param**: *(list)* - Names of the parameters fitted
	- **x**: *(ndarray)* - ``x[i]`` is the best-fit (map of) the *i*-th
          parameter
        - **Sigma**: *(ndarray)* - ``Sigma[i, j]`` is the (map of) the
          semi-analytic covariance between the *i*-th and the *j*-th parameter
          It is meaningful only in the high signal-to-noise regime and when the
          *cov* is the true covariance of the data
        - **s**: *(ndarray)* - Component amplitude maps
        - **mask_good**: *(ndarray)* - mask of the entries actually used in the
          component separation

    Note
    ----
    During the component separation, a pixel is masked if at least one of
    its frequencies is masked, either in *data* or in *cov*.

    """
    instrument = standardize_instrument(instrument)
    # Make sure that cov has the frequency dimension and is equal to n_freq
    cov_shape = list(np.broadcast(cov, data).shape)
    if cov.ndim < 2 or (data.ndim == 3 and cov.shape[-2] == 1):
        cov_shape[-2] = 1
    cov = np.broadcast_to(cov, cov_shape, subok=True)

    # Prepare mask and set to zero all the frequencies in the masked pixels:
    # NOTE: mask are good pixels
    mask = ~(_intersect_mask(data) | _intersect_mask(cov))

    invN = np.zeros(cov.shape[:1] + cov.shape)
    for i in range(cov.shape[0]):
        invN[i, i] = 1. / cov[i]
    invN = invN.T
    if invN.shape[0] != 1:
        invN = invN[mask]

    data_cs = hp.pixelfunc.ma_to_array(data).T[mask]
    assert not np.any(hp.ma(data_cs).mask)

    A_ev, A_dB_ev, comp_of_param, x0, params = _A_evaluator(components,
                                                            instrument)
    if len(x0) == 0:
        A_ev = A_ev()

    # Component separation
    if nside:
        patch_ids = hp.ud_grade(np.arange(hp.nside2npix(nside)),
                                hp.npix2nside(data.shape[-1]))[mask]
        res = alg.multi_comp_sep(A_ev, data_cs, invN, A_dB_ev, comp_of_param,
                                 patch_ids, x0, **minimize_kwargs)
    else:
        res = alg.comp_sep(A_ev, data_cs, invN, A_dB_ev, comp_of_param, x0,
                           **minimize_kwargs)

    # Craft output
    res.params = params

    def craft_maps(maps):
        # Unfold the masked maps
        # Restore the ordering of the input data (pixel dimension last)
        result = np.full(data.shape[-1:] + maps.shape[1:], hp.UNSEEN)
        result[mask] = maps
        return result.T

    def craft_params(par_array):
        # Add possible last pixels lost due to masking
        # Restore the ordering of the input data (pixel dimension last)
        missing_ids = hp.nside2npix(nside) - par_array.shape[0]
        extra_dims = np.full((missing_ids,) + par_array.shape[1:], hp.UNSEEN)
        result = np.concatenate((par_array, extra_dims))
        result[np.isnan(result)] = hp.UNSEEN
        return result.T

    if len(x0) > 0:
        if 'chi_dB' in res:
            res.chi_dB = [craft_maps(c) for c in res.chi_dB]
        if nside:
            res.x = craft_params(res.x)
            res.Sigma = craft_params(res.Sigma)

    res.s = craft_maps(res.s)
    res.chi = craft_maps(res.chi)
    res.invAtNA = craft_maps(res.invAtNA)
    res.mask_good = mask

    return res


def basic_comp_sep(components, instrument, data, nside=0, **minimize_kwargs):
    """ Basic component separation

    Parameters
    ----------
    components: list
        List storing the :class:`Component` s of the mixing matrix
    instrument:
        Object that provides the following as a key or an attribute.

        - **frequency**
        - **depth_i** or **depth_p** (optional, frequencies are inverse-noise
          weighted according to these noise levels)

        They can be anything that is convertible to a float numpy array.
    data: ndarray or MaskedArray
        Data vector to be separated. Shape *(n_freq, ..., n_pix).*
        *...* can be

        - absent or 1: temperature maps
        - 2: polarization maps
        - 3: temperature and polarization maps (see note)

        Values equal to `hp.UNSEEN` or, if `MaskedArray`, masked values are
        neglected during the component separation process.
    nside:
        For each pixel of a HEALPix map with this nside, the non-linear
        parameters are estimated independently

    Returns
    -------
    result: dict
	It includes

	- **param**: *(list)* - Names of the parameters fitted
	- **x**: *(ndarray)* - ``x[i]`` is the best-fit (map of) the *i*-th
          parameter
        - **Sigma**: *(ndarray)* - ``Sigma[i, j]`` is the (map of) the
          semi-analytic covariance between the *i*-th and the *j*-th parameter.
          It is meaningful only in the high signal-to-noise regime and when the
          *cov* is the true covariance of the data
        - **s**: *(ndarray)* - Component amplitude maps
        - **mask_good**: *(ndarray)* - mask of the entries actually used in the
          component separation

    Note
    ----

    * During the component separation, a pixel is masked if at least one of
      its frequencies is masked.
    * If you provide temperature and polarization maps, they will constrain the
      **same** set of parameters. In particular, separation is **not** done
      independently for temperature and polarization. If you want an
      independent fitting for temperature and polarization, please launch

      >>> res_T = basic_comp_sep(component_T, instrument, data[:, 0], **kwargs)
      >>> res_P = basic_comp_sep(component_P, instrument, data[:, 1:], **kwargs)

    """
    instrument = standardize_instrument(instrument)
    # Prepare mask and set to zero all the frequencies in the masked pixels:
    # NOTE: mask are bad pixels
    mask = _intersect_mask(data)
    data = hp.pixelfunc.ma_to_array(data).copy()
    data[..., mask] = 0  # Thus no contribution to the spectral likelihood

    try:
        data_nside = hp.get_nside(data[0])
    except TypeError:
        data_nside = 0
    prewhiten_factors = _get_prewhiten_factors(instrument, data.shape,
                                               data_nside)
    A_ev, A_dB_ev, comp_of_param, x0, params = _A_evaluator(
        components, instrument, prewhiten_factors=prewhiten_factors)
    if len(x0) == 0:
        A_ev = A_ev()
    if prewhiten_factors is None:
        prewhitened_data = data.T
    else:
        prewhitened_data = prewhiten_factors * data.T

    # Component separation
    if nside:
        patch_ids = hp.ud_grade(np.arange(hp.nside2npix(nside)),
                                hp.npix2nside(data.shape[-1]))
        res = alg.multi_comp_sep(
            A_ev, prewhitened_data, None, A_dB_ev, comp_of_param, patch_ids,
            x0, **minimize_kwargs)
    else:
        res = alg.comp_sep(A_ev, prewhitened_data, None, A_dB_ev, comp_of_param,
                           x0, **minimize_kwargs)

    # Craft output
    # 1) Apply the mask, if any
    # 2) Restore the ordering of the input data (pixel dimension last)
    res.params = params
    res.s = res.s.T
    res.s[..., mask] = hp.UNSEEN
    res.chi = res.chi.T
    res.chi[..., mask] = hp.UNSEEN
    if 'chi_dB' in res:
        for i in range(len(res.chi_dB)):
            res.chi_dB[i] = res.chi_dB[i].T
            res.chi_dB[i][..., mask] = hp.UNSEEN
    if nside and len(x0) > 0:
        x_mask = hp.ud_grade(mask.astype(float), nside) == 1.
        res.x[x_mask] = hp.UNSEEN
        res.Sigma[x_mask] = hp.UNSEEN
        res.x = res.x.T
        res.Sigma = res.Sigma.T

    res.mask_good = ~mask
    return res


<<<<<<< HEAD
#Added by Clement Leloup
def harmonic_comp_sep(components, instrument, data, nside, lmax, invN=None, invNlm=None, mask=None, 
                      data_is_alm=False, **minimize_kwargs):

    """ Harmonic component separation

    Parameters
    ----------
    components: list
        List storing the :class:`Component` s of the mixing matrix
    instrument:
        Object that provides the following as a key or an attribute.

        - **frequency**
        - **depth_i** or **depth_p** (optional, frequencies are inverse-noise
          weighted according to these noise levels)

        They can be anything that is convertible to a float numpy array.
    data: ndarray or MaskedArray
        Data vector to be separated. Shape *(n_freq, ..., n_pix).*
        *...* can be

        - absent or 1: temperature maps
        - 2: polarization maps
        - 3: temperature and polarization maps (see note)
        If `data_is_alm` is True, then `data` is already in harmonic domain.
        npix is the number of alms, i.e. (lmax+1)*(lmax+2)/2.
    nside: int
        For each pixel of a HEALPix map with this nside, the non-linear
        parameters are estimated independently        
    lmax: int
        maximum multipole to use in the likelihood
    invN: ndarray
        estimated noise inverse covariance matrix. Shape *(n_l, 3, n_freq, n_freq)*
    invNlm: ndarray
        estimated noise inverse covariance matrix. Shape *(n_lm, nstokes, n_freq, n_freq)*
        Note that n_lm needs to be the number of real alms.
        When invNlm is not None, invN is ignored.
    mask: ndarray
        mask to be applied before going to harmonic domain, if any.
    data_is_alm: bool
        If True, the data is already in harmonic domain (alms), otherwise it is in map domain.
        
    Returns
    -------
    result: dict
        It includes

        - **param**: *(list)* - Names of the parameters fitted
        - **x**: *(ndarray)* - ``x[i]`` is the best-fit (map of) the *i*-th
          parameter
        - **Sigma**: *(ndarray)* - ``Sigma[i, j]`` is the (map of) the
          semi-analytic covariance between the *i*-th and the *j*-th parameter.
          It is meaningful only in the high signal-to-noise regime and when the
          *cov* is the true covariance of the data
        - **s**: *(ndarray)* - Component amplitude alms
        - **mask_good**: *(ndarray)* - mask of the entries actually used in the
          component separation

    Note
    ----

    * At the moment, only work with polarization (E AND B modes)

    """

    
    #instrument = standardize_instrument(instrument)
    #lmax = 3 * nside - 1
    n_comp = len(components)
    fsky = 1.0
    
    try:
        assert np.any(instrument.fwhm)
    except (KeyError, AssertionError):
        beams = None
    else:  # Deconvolve the beam
        beams = instrument.fwhm

    if data_is_alm:
        alms = data
    else:
        print('Computing alms')
        # Data is in map domain, we need to compute alms
        alms_unmasked = _get_alms(data, lmax=lmax)
        
        if mask is not None:
            data_masked = np.asarray([hp.alm2map(alms_unmasked[f], nside) for f in range(len(instrument.frequency))])
            data_masked *= mask
            fsky = float(mask.sum()) / mask.size
            alms = _get_alms(data_masked, lmax=lmax)[:,1:,:] # Here we take only polarization
        else:
            alms = alms_unmasked[:,1:,:] # Here we take only polarization
        
    cl_in = np.array([hp.alm2cl(alm) for alm in alms])
    ell = hp.Alm.getlm(lmax, np.arange(alms.shape[-1]))[0]
    ell = np.stack((ell, ell), axis=-1).reshape(-1) # For transformation into real alms
    #mask_lmin = [l < lmin for l in ell]

    if invNlm is not None:
        assert invNlm.shape[0] == (lmax+1)*(lmax+2)
    elif invN is not None:
        ell_em = hp.Alm.getlm(lmax, np.arange(alms.shape[-1]))[0]
        ell_em = np.stack((ell_em, ell_em), axis=-1).reshape(-1) # Because we use real alms
        invNlm = np.array([invN[l,1:,:,:] for l in ell_em]) # Here we take only polarization
    else:
        invNlm = None

    #Format alms to be used in comp sep
    alms = _format_alms(alms)
    
    A_ev, A_dB_ev, comp_of_param, x0, params = _A_evaluator(components, instrument)
    if not len(x0):
        A_ev = A_ev()

    # Component separation
    res = alg.comp_sep(A_ev, alms, invNlm, A_dB_ev, comp_of_param, x0, **minimize_kwargs)

    # Craft output
    # 1) Apply the mask, if any
    # 2) Restore the ordering of the input data (pixel dimension last)
    res.params = params
    res.s = np.swapaxes(res.s, 0, 2)
    res.s[res.s == hp.UNSEEN] = 0.
    #res.s = np.asarray(res.s, order='C').view(np.complex128)
    res.s = _r_to_c_alms(res.s)
    cl_out = np.array([hp.alm2cl(alm) for alm in res.s])
    res.cl_in = cl_in/fsky
    res.cl_out = cl_out/fsky
    res.fsky = fsky
    res.chi = res.chi.T
    if 'chi_dB' in res:
        for i in range(len(res.chi_dB)):
            res.chi_dB[i] = res.chi_dB[i].T
    if nside and len(x0):
        res.x = res.x.T
        res.Sigma = res.Sigma.T

    return res


=======
>>>>>>> b7c471b1
def adaptive_comp_sep(components, instrument, data, patch_ids,
                      **minimize_kwargs):
    """ Arbitrary clusters for each parameter

    Parameters
    ----------
    components: list
        List storing the :class:`Component` s of the mixing matrix
    instrument:
        Object that provides the following as a key or an attribute.

        - **frequency**
        - **depth_i** or **depth_p** (optional, frequencies are inverse-noise
          weighted according to these noise levels)

        They can be anything that is convertible to a float numpy array.
    data: ndarray or MaskedArray
        Data vector to be separated. Shape *(n_freq, ..., n_pix).*
        *...* can be

        - absent or 1: temperature maps
        - 2: polarization maps
        - 3: temperature and polarization maps (see note)

        Values equal to `hp.UNSEEN` or, if `MaskedArray`, masked values are
        neglected during the component separation process.
    patch_ids: list
        The *i*-th element is the clusters map of the *i*-th parameter.
        A cluster map is a map of integers that, for each pixel defines the
        index of the cluster the pixel belongs to.
<<<<<<< HEAD
        
=======
    minimize_kwargs: dict
        kwargs of `scipy.optimize.minimize`. In addition it allows for
        saving/restoring checkpoints. Add the following dictionary to
        `minimize_kwargs['checkpoint']`::

            # The values are the defaults
            {
                'odir': './',
                # Save iteraton x to `odir/iter_x.npy`
                'start': 0,
                # Start from this iteration, If not provided use that largest
                # stored iteration
                'delta': 1,
                # Save a checkpoint every `delta` iterations
            }

>>>>>>> b7c471b1
    Returns
    -------
    result: dict
	It includes

	- **param**: *(list)* - Names of the parameters fitted
	- **x**: *(seq)* - ``x[i][j]`` is the best-fit values of the *j*-th
          clusters of the *i*-th parameter.
	- **x_map**: *(seq)* - ``x[i]`` is the map of the *i*-th parameter.
        - **s**: *(ndarray)* - Component amplitude maps
        - **mask_good**: *(ndarray)* - mask of the entries actually used in the
          component separation

    Note
    ----

    * During the component separation, a pixel is masked if at least one of
      its frequencies is masked.
    * If you provide temperature and polarization maps, they will constrain the
      **same** set of parameters. In particular, separation is **not** done
      independently for temperature and polarization. If you want an
      independent fitting for temperature and polarization, please launch

      >>> res_T = basic_comp_sep(component_T, instrument, data[:, 0], **kwargs)
      >>> res_P = basic_comp_sep(component_P, instrument, data[:, 1:], **kwargs)

    """
    instrument = standardize_instrument(instrument)

    # Prepare mask and set to zero all the frequencies in the masked pixels:
    # NOTE: mask are bad pixels
    mask = _intersect_mask(data)
    data = hp.pixelfunc.ma_to_array(data).copy()
    data[..., mask] = 0  # Thus no contribution to the spectral likelihood

    try:
        data_nside = hp.get_nside(data[0])
    except TypeError:
        raise ValueError("data has to be a stack of healpix maps")

    prewhiten_factors = _get_prewhiten_factors(instrument, data.shape, data_nside)
    invN = np.zeros(prewhiten_factors.shape+prewhiten_factors.shape[-1:])
    np.einsum('...ii->...i', invN)[:] = prewhiten_factors**2

    for ids in patch_ids:
        assert np.all(ids >= 0)
        assert ids.dtype.kind in 'ui'
    n_clusters = [ids.max()+1 for ids in patch_ids]

    def array2maps(x):
        i = 0
        maps = []
        for n_cluster, ids in zip(n_clusters, patch_ids):
            maps.append(x[i:i+n_cluster][ids])
            i += n_cluster
        return maps

    extra_dim = [1] * (data.ndim - 2)
    unpack = lambda x: [m.reshape(-1, *extra_dim) for m in array2maps(x)]

<<<<<<< HEAD
    x0 = [x for c in components for x in c.defaults]
    x0 = [np.full(n_cluster, px0) for n_cluster, px0 in zip(n_clusters, x0)]
    x0 = np.concatenate(x0)
=======
    try:
        checkpoint_dir = minimize_kwargs['checkpoint'].get('odir', './')
        os.makedirs(checkpoint_dir, exist_ok=True)
        try:
            x0 = np.load(op.join(checkpoint_dir, f"iter_{minimize_kwargs['checkpoint']['start']}.npy"))
            logging.warning(f"Iteration number {minimize_kwargs['checkpoint']['start']} loaded")
        except (OSError, KeyError):  # Either start is not set, or the file is missing
            iter_files = glob(op.join(checkpoint_dir, 'iter_*.npy'))
            iter_ids = [int(op.splitext(op.basename(f))[0].split('_')[1])
                        for f in iter_files]
            i_iter = max(iter_ids+[0])
            logging.warning(f'Highest iteration number found is {i_iter}')
            x0 = np.load(iter_files[iter_ids.index(i_iter)])
            minimize_kwargs['checkpoint']['start'] = i_iter
        if 'options' in minimize_kwargs and 'maxiter' in minimize_kwargs['options']:
            minimize_kwargs['options']['maxiter'] -= i_iter
    except (KeyError, ValueError):
        x0 = [x for c in components for x in c.defaults]
        x0 = [np.full(n_cluster, px0) for n_cluster, px0 in zip(n_clusters, x0)]
        x0 = np.concatenate(x0)
>>>>>>> b7c471b1

    A = MixingMatrix(*components)
    assert A.n_param == len(patch_ids), (
        "%i free parameters but %i patch_ids"
        % (len(A.defaults), len(patch_ids)))
    A_ev = A.evaluator(instrument.frequency, unpack)
    A_dB_ev = A.diff_evaluator(instrument.frequency, unpack)
<<<<<<< HEAD
=======
    end_w_last_checkpoint = (
        'options' in minimize_kwargs
        and 'maxiter' in minimize_kwargs['options']
        and minimize_kwargs['options']['maxiter'] < 1
    )
    if end_w_last_checkpoint:
        A_ev = A_ev(x0)
>>>>>>> b7c471b1

    comp_of_dB = list(zip(A.comp_of_dB, patch_ids))
    bounds = minimize_kwargs.get('bounds')
    if bounds is not None:
        minimize_kwargs['bounds'] = _get_bounds(patch_ids, bounds)

    # Component separation
    res = alg.comp_sep(A_ev, data.T, invN, A_dB_ev, comp_of_dB, x0,
                       **minimize_kwargs)
<<<<<<< HEAD
=======

    if end_w_last_checkpoint:
        res.x = x0
>>>>>>> b7c471b1
    # Craft output
    # 1) Apply the mask, if any
    # 2) Restore the ordering of the input data (pixel dimension last)
    def mask_transpose(x):
        x[mask] = hp.UNSEEN
        return x.T

    res.params = A.params
    res.s = mask_transpose(res.s)
    res.chi = mask_transpose(res.chi)
    res.x_map = array2maps(res.x)
    for m in res.x_map:
        m[mask] = hp.UNSEEN

    res.x = [res.x[stop-n:stop]
             for n, stop in zip(n_clusters, np.cumsum(n_clusters))]
    for x, ids, n_cluster in zip(res.x, patch_ids, n_clusters):
        # Clusters witn no valid pixels are set to UNSEEN
        x[np.bincount(ids[~mask], minlength=n_cluster) == 0] = hp.UNSEEN

    if 'chi_dB' in res:
        for i in range(len(res.chi_dB)):
            res.chi_dB[i] = mask_transpose(res.chi_dB[i])

    res.mask_good = ~mask
    return res

def harmonic_ilc(components, instrument, data, lbins=None, weights=None, iter=3):
    """ Internal Linear Combination

    Parameters
    ----------
    components: list or tuple of lists
        `Components` of the mixing matrix. They must have no free parameter.
    instrument: dict or PySM.Instrument
        Instrument object used to define the mixing matrix
        It is required to have:

        - Frequencies

        It may have

        - Beams (FWHM in arcmin) they are deconvolved before ILC

    data: ndarray or MaskedArray
        Data vector to be separated. Shape `(n_freq, ..., n_pix)`. `...` can be
        1, 3 or absent.
        Values equal to hp.UNSEEN or, if MaskedArray, masked values are
        neglected during the component separation process.
    lbins: array
        It stores the edges of the bins that will have the same ILC weights.
    weights: array
        If provided data are multiplied by the weights map before computing alms

    Returns
    -------
    result : dict
	It includes

        - **W**: *(ndarray)* - ILC weights for each component and possibly each
          patch.
        - **freq_cov**: *(ndarray)* - Empirical covariance for each bin
        - **s**: *(ndarray)* - Component maps
        - **cl_in**: *(ndarray)* - anafast output of the input
        - **cl_out**: *(ndarray)* - anafast output of the output

    Note
    ----

    * During the component separation, a pixel is masked if at least one of its
      frequencies is masked.
    * Output spectra are divided by the fsky. fsky is computed with the MASTER
      formula if `weights` is provided, otherwise it is the fraction of unmasked
      pixels

    """
    instrument = standardize_instrument(instrument) #_force_keys_as_attributes(instrument)
    nside = hp.get_nside(data[0])
    lmax = 3 * nside - 1
    lmax = min(lmax, lbins.max())
    n_comp = len(components)
    if weights is not None:
        assert not np.any(_intersect_mask(data) * weights.astype(bool)), \
            "Weights are non-zero where the data is masked"
        fsky = np.mean(weights**2)**2 / np.mean(weights**4)
    else:
        mask = _intersect_mask(data)
        fsky = float(mask.sum()) / mask.size

    logging.info('Computing alms')
    try:
        assert np.any(instrument.Beams)
    except (AttributeError, AssertionError):
        beams = None
    else:  # Deconvolve the beam
        beams = instrument.Beams

    alms = _get_alms(data, beams, lmax, weights, iter=iter)

    logging.info('Computing ILC')
    res = _harmonic_ilc_alm(components, instrument, alms, lbins, fsky)

    logging.info('Back to real')
    res.s = np.empty((n_comp,) + data.shape[1:], dtype=data.dtype)
    for c in range(n_comp):
        res.s[c] = hp.alm2map(alms[c], nside)

    return res


#Added by Clement Leloup
#Format alms so that they are real and masked
def _format_alms(alms, lmin=0):

    lmax = hp.Alm.getlmax(alms.shape[-1])
    alms = np.asarray(alms, order='C')
    alms = alms.view(np.float64)
    em = hp.Alm.getlm(lmax)[1]
    em = np.stack((em, em), axis=-1).reshape(-1)
    mask_em = [m != 0 for m in em]
    alms[..., mask_em] *= np.sqrt(2)
    alms[..., np.arange(1, lmax+1, 2)] = hp.UNSEEN  # Mask imaginary m = 0
    mask_alms = _intersect_mask(alms)
    alms[..., mask_alms] = 0  # Thus no contribution to the spectral likelihood
    alms = np.swapaxes(alms, 0, -1)

    if lmin != 0:
        ell = hp.Alm.getlm(lmax)[0]
        ell = np.stack((ell, ell), axis=-1).reshape(-1)
        mask_lmin = [l < lmin for l in ell]
        alms[mask_lmin, ...] = 0

    return alms

#Transform back real alms into complex alms
def _r_to_c_alms(alms):

    alms = np.asarray(alms, order='C').view(np.complex128)
    lmax = hp.Alm.getlmax(alms.shape[-1])
    em = hp.Alm.getlm(lmax)[1]
    mask_em = [m != 0 for m in em]
    alms[..., mask_em] /= np.sqrt(2)

    return alms


def _harmonic_ilc_alm(components, instrument, alms, lbins=None, fsky=None):
    cl_in = np.array([hp.alm2cl(alm) for alm in alms])

    # Multipoles for the ILC bins
    lmax = hp.Alm.getlmax(alms.shape[-1])
    ell = hp.Alm.getlm(lmax)[0]
    if lbins is not None:
        ell = np.digitize(ell, lbins)
    # NOTE: use lmax for indexing alms, ell.max() is the maximum bin index

    # Make alms real
    alms = np.asarray(alms, order='C')
    alms = alms.view(np.float64)
    alms[..., np.arange(1, 2*(lmax+1), 2)] = hp.UNSEEN  # Mask imaginary m = 0
    ell = np.stack((ell, ell), axis=-1).reshape(-1)
    if alms.ndim > 2:  # TEB -> ILC indipendently on each Stokes
        n_stokes = alms.shape[1]
        assert n_stokes in [1, 3], "Alms must be either T only or T E B"
        alms[:, 1:, [0, 2, 2*lmax+2, 2*lmax+3]] = hp.UNSEEN  # EB for ell < 2
        ell = np.stack([ell] * n_stokes)  # Replicate ell for every Stokes
        ell += np.arange(n_stokes).reshape(-1, 1) * (ell.max() + 1) # Add offset

    res = ilc(components, instrument, alms, ell)

    # Craft output
    res.s[res.s == hp.UNSEEN] = 0.
    res.s = np.asarray(res.s, order='C').view(np.complex128)
    cl_out = np.array([hp.alm2cl(alm) for alm in res.s])

    res.cl_in = cl_in
    res.cl_out = cl_out
    if fsky:
        res.cl_in /= fsky
        res.cl_out /= fsky

    res.fsky = fsky
    lrange = np.arange(lmax+1)
    ldigitized = np.digitize(lrange, lbins)
    with np.errstate(divide='ignore', invalid='ignore'):
        res.l_ref = (np.bincount(ldigitized, lrange * 2*lrange+1)
                     / np.bincount(ldigitized, 2*lrange+1))
    res.freq_cov *= 2  # sqrt(2) missing between complex-real alm conversion
    if res.s.ndim > 2:
        res.freq_cov = res.freq_cov.reshape(n_stokes, -1, *res.freq_cov.shape[1:])
        res.W = res.W.reshape(n_stokes, -1, *res.W.shape[1:])

    return res


def ilc(components, instrument, data, patch_ids=None):
    """ Internal Linear Combination

    Parameters
    ----------
    components: list or tuple of lists
        `Components` of the mixing matrix. They must have no free parameter.
    instrument: PySM.Instrument
        Instrument object used to define the mixing matrix
        It is required to have:

        - Frequencies

        It's only role is to evaluate the `components` at the
        `instrument.Frequencies`.
    data: ndarray or MaskedArray
        Data vector to be separated. Shape `(n_freq, ..., n_pix)`. `...` can be
        also absent.
        Values equal to hp.UNSEEN or, if MaskedArray, masked values are
        neglected during the component separation process.
    patch_ids: array
        It stores the id of the region over which the ILC weights are computed
        independently. It must be broadcast-compatible with data.

    Returns
    -------
    result : dict
	It includes

        - **W**: *(ndarray)* - ILC weights for each component and possibly each
          patch.
        - **freq_cov**: *(ndarray)* - Empirical covariance for each patch
        - **s**: *(ndarray)* - Component maps

    Note
    ----
    * During the component separation, a pixel is masked if at least one of its
      frequencies is masked.
    """
    # Checks
    instrument = standardize_instrument(instrument) #_force_keys_as_attributes(instrument)
    np.broadcast(data, patch_ids)
    n_freq = data.shape[0]
    assert len(instrument.Frequencies) == n_freq,\
        "The number of frequencies does not match the number of maps provided"
    n_comp = len(components)

    # Prepare mask and set to zero all the frequencies in the masked pixels:
    # NOTE: mask are good pixels
    mask = ~_intersect_mask(data)

    mm = MixingMatrix(*components)
    A = mm.eval(instrument.Frequencies)

    data = data.T
    res = OptimizeResult()
    res.s = np.full(data.shape[:-1] + (n_comp,), hp.UNSEEN)

    def ilc_patch(ids_i, i_patch):
        if not np.any(ids_i):
            return
        data_patch = data[ids_i]  # data_patch is a copy (advanced indexing)
        cov = np.cov(data_patch.reshape(-1, n_freq).T)
        # Perform the inversion of the correlation instead of the covariance.
        # This allows to meaninfully invert covariances that have very noisy
        # channels.
        assert cov.ndim == 2
        cov_regularizer = np.diag(cov)**0.5 * np.diag(cov)[:, np.newaxis]**0.5
        correlation = cov / cov_regularizer
        try:
            inv_freq_cov = np.linalg.inv(correlation) / cov_regularizer
        except np.linalg.LinAlgError:
            np.set_printoptions(precision=2)
            logging.error(
                f"Empirical covariance matrix cannot be reliably inverted.\n"
                f"The domain that failed is {i_patch}.\n"
                f"Covariance matrix diagonal {np.diag(cov)}\n"
                f"Correlation matrix\n{correlation}")
            raise
        res.freq_cov[i_patch] = cov
        res.W[i_patch] = alg.W(A, inv_freq_cov)
        res.s[ids_i] = alg._mv(res.W[i_patch], data_patch)

    if patch_ids is None:
        res.freq_cov = np.full((n_freq, n_freq), hp.UNSEEN)
        res.W = np.full((n_comp, n_freq), hp.UNSEEN)
        ilc_patch(mask, np.s_[:])
    else:
        n_id = patch_ids.max() + 1
        res.freq_cov = np.full((n_id, n_freq, n_freq), hp.UNSEEN)
        res.W = np.full((n_id, n_comp, n_freq), hp.UNSEEN)
        patch_ids_bak = patch_ids.copy().T
        patch_ids_bak[~mask] = -1
        for i in range(n_id):
            ids_i = np.where(patch_ids_bak == i)
            ilc_patch(ids_i, i)

    res.s = res.s.T
    res.components = mm.components

    return res


def multi_res_comp_sep(components, instrument, data, nsides, **minimize_kwargs):
    """ Basic component separation

    Parameters
    ----------
    components: list
        List storing the :class:`Component` s of the mixing matrix
    instrument:
        Object that provides the following as a key or an attribute.

        - **frequency**
        - **depth_i** or **depth_p** (optional, frequencies are inverse-noise
          weighted according to these noise levels)

        They can be anything that is convertible to a float numpy array.
    data: ndarray or MaskedArray
        Data vector to be separated. Shape *(n_freq, ..., n_pix).*
        *...* can be

        - absent or 1: temperature maps
        - 2: polarization maps
        - 3: temperature and polarization maps (see note)

        Values equal to `hp.UNSEEN` or, if `MaskedArray`, masked values are
        neglected during the component separation process.
    nsides: seq
        Specify the ``nside`` for each free parameter of the components

    Returns
    -------
    result: dict
	See `adaptive_comp_sep`

    Note
    ----

    * During the component separation, a pixel is masked if at least one of
      its frequencies is masked.
    * If you provide temperature and polarization maps, they will constrain the
      **same** set of parameters. In particular, separation is **not** done
      independently for temperature and polarization. If you want an
      independent fitting for temperature and polarization, please launch

      >>> res_T = basic_comp_sep(component_T, instrument, data[:, 0], **kwargs)
      >>> res_P = basic_comp_sep(component_P, instrument, data[:, 1:], **kwargs)

    """
    nside_data = hp.get_nside(data[0])
    patch_ids = [
        _my_ud_grade(np.arange(_my_nside2npix(nside)), nside_data).astype(int)
        for nside in nsides]
    return adaptive_comp_sep(components, instrument, data, patch_ids,
                             **minimize_kwargs)


def multi_res_comp_sep(components, instrument, data, nsides, **minimize_kwargs):
    """ Basic component separation

    Parameters
    ----------
    components: list
        List storing the :class:`Component` s of the mixing matrix
    instrument:
        Object that provides the following as a key or an attribute.

        - **frequency**
        - **depth_i** or **depth_p** (optional, frequencies are inverse-noise
          weighted according to these noise levels)

        They can be anything that is convertible to a float numpy array.
    data: ndarray or MaskedArray
        Data vector to be separated. Shape *(n_freq, ..., n_pix).*
        *...* can be

        - absent or 1: temperature maps
        - 2: polarization maps
        - 3: temperature and polarization maps (see note)

        Values equal to `hp.UNSEEN` or, if `MaskedArray`, masked values are
        neglected during the component separation process.
    nsides: seq
        Specify the ``nside`` for each free parameter of the components

    Returns
    -------
    result: dict
	See `adaptive_comp_sep`

    Note
    ----

    * During the component separation, a pixel is masked if at least one of
      its frequencies is masked.
    * If you provide temperature and polarization maps, they will constrain the
      **same** set of parameters. In particular, separation is **not** done
      independently for temperature and polarization. If you want an
      independent fitting for temperature and polarization, please launch

      >>> res_T = basic_comp_sep(component_T, instrument, data[:, 0], **kwargs)
      >>> res_P = basic_comp_sep(component_P, instrument, data[:, 1:], **kwargs)

    """
    nside_data = hp.get_nside(data[0])
    patch_ids = [
        _my_ud_grade(np.arange(_my_nside2npix(nside)), nside_data).astype(int)
        for nside in nsides]
    return adaptive_comp_sep(components, instrument, data, patch_ids,
                             **minimize_kwargs)


def multi_res_comp_sep(components, instrument, data, nsides, **minimize_kwargs):
    """ Basic component separation

    Parameters
    ----------
    components: list
        List storing the :class:`Component` s of the mixing matrix
    instrument:
        Object that provides the following as a key or an attribute.

        - **frequency**
        - **depth_i** or **depth_p** (optional, frequencies are inverse-noise
          weighted according to these noise levels)

        They can be anything that is convertible to a float numpy array.
    data: ndarray or MaskedArray
        Data vector to be separated. Shape *(n_freq, ..., n_pix).*
        *...* can be

        - absent or 1: temperature maps
        - 2: polarization maps
        - 3: temperature and polarization maps (see note)

        Values equal to `hp.UNSEEN` or, if `MaskedArray`, masked values are
        neglected during the component separation process.
    nsides: seq
        Specify the ``nside`` for each free parameter of the components

    Returns
    -------
    result: dict
	See `adaptive_comp_sep`

    Note
    ----

    * During the component separation, a pixel is masked if at least one of
      its frequencies is masked.
    * If you provide temperature and polarization maps, they will constrain the
      **same** set of parameters. In particular, separation is **not** done
      independently for temperature and polarization. If you want an
      independent fitting for temperature and polarization, please launch

      >>> res_T = basic_comp_sep(component_T, instrument, data[:, 0], **kwargs)
      >>> res_P = basic_comp_sep(component_P, instrument, data[:, 1:], **kwargs)

    """
    nside_data = hp.get_nside(data[0])
    patch_ids = [
        _my_ud_grade(np.arange(_my_nside2npix(nside)), nside_data).astype(int)
        for nside in nsides]
    return adaptive_comp_sep(components, instrument, data, patch_ids,
                             **minimize_kwargs)


def harmonic_ilc(components, instrument, data, lbins=None, weights=None, iter=3):
    """ Harmonic Internal Linear Combination

    Parameters
    ----------
    components: list or tuple of lists
        `Components` of the mixing matrix. They must have no free parameter.
    instrument:
        Object that provides the following as a key or an attribute.

        - **frequency**
        - **fwhm** (arcmin) they are deconvolved before ILC

        They can be anything that is convertible to a float numpy array.
    data: ndarray or MaskedArray
        Data vector to be separated. Shape ``(n_freq, ..., n_pix)``.
        ``...`` can be 1, 3 or absent. If 3, the separation is done independently
	fot T, E and B.
        Values equal to hp.UNSEEN or, if MaskedArray, masked values are
        neglected during the component separation process.
    lbins: array
        It stores the edges of the bins that will have the same ILC weights.
        If a multipole is not in a bin but is the alms, an independent bin
	will be assigned to it
    weights: array
        If provided data are multiplied by the weights map before computing alms

    Returns
    -------
    result : dict
	It includes

        - **W**: *(ndarray)* - ILC weights for each component and possibly
	  each index of the `...` dimension in the alms.
        - **s**: *(ndarray)* - Component maps
        - **cl_in**: *(ndarray)* - Spectra of the input alm
        - **cl_out**: *(ndarray)* - Spectra of the output alm
        - **fsky**: *(ndarray)* - The input fsky used to correct the cls

    Note
    ----

    * During the component separation, a pixel is masked if at least one of its
      frequencies is masked.
    * Output spectra are divided by the fsky. fsky is computed with the MASTER
      formula if `weights` is provided, otherwise it is the fraction of unmasked
      pixels

    """
    instrument = standardize_instrument(instrument)
    nside = hp.get_nside(data[0])
    lmax = 3 * nside - 1
    lmax = min(lmax, lbins.max())
    n_comp = len(components)
    if weights is not None:
        assert not np.any(_intersect_mask(data) * weights.astype(bool)), \
            "Weights are non-zero where the data is masked"
        fsky = np.mean(weights**2)**2 / np.mean(weights**4)
    else:
        mask = _intersect_mask(data)
        fsky = float(mask.sum()) / mask.size

    logging.info('Computing alms')
    try:
        assert np.any(instrument.fwhm)
    except (AttributeError, AssertionError):
        beams = None
    else:  # Deconvolve the beam
        beams = instrument.fwhm

    alms = _get_alms(data, beams, lmax, weights, iter=iter)

    logging.info('Computing ILC')
    res = harmonic_ilc_alm(components, instrument, alms, lbins, fsky)

    logging.info('Back to real')
    alms = res.s
    res.s = np.empty((n_comp,) + data.shape[1:], dtype=data.dtype)
    for c in range(n_comp):
        res.s[c] = hp.alm2map(alms[c], nside)

    return res


#Modified by Clement Leloup
def _get_alms(data, beams=None, lmax=None, weights=None, iter=3):
    alms = []
    for f, fdata in enumerate(data):
        if weights is None:
            alms.append(hp.map2alm(fdata, lmax=lmax, iter=iter))
        else:
            alms.append(hp.map2alm(hp.ma(fdata)*weights, lmax=lmax, iter=iter))
        logging.info(f"{f+1} of {len(data)} complete")
    alms = np.array(alms)

    if beams is not None:
        logging.info('Correcting alms for the beams')
        for f in np.arange(alms.shape[0]):
            alm = alms[f]
        
            #for fwhm, alm in zip(beams, alms):

            if beams.ndim == 1:
                fwhm = beams[f]
                bl = hp.gauss_beam(np.radians(fwhm/60.0), lmax, pol=(alm.ndim==2))
            else:
                bl = beams[f].T
                
            if alm.ndim == 1:
                alm = [alm]
                bl = [bl]

            for i_alm, i_bl in zip(alm, bl.T):
                hp.almxfl(i_alm, 1.0/i_bl, inplace=True)
                    
    return alms


def _apply_harmonic_W(W,  # (..., ell, comp, freq)
                      alms):  # (freq, ..., lm)
    lmax = hp.Alm.getlmax(alms.shape[-1])
    res = np.full((W.shape[-2],) + alms.shape[1:], np.nan, dtype=alms.dtype)
    start = 0
    for i in range(0, lmax+1):
        n_m = lmax + 1 - i
        res[..., start:start+n_m] = np.einsum('...lcf,f...l->c...l',
                                              W[..., i:, :, :],
                                              alms[..., start:start+n_m])
        start += n_m
    return res


def harmonic_ilc_alm(components, instrument, alms, lbins=None, fsky=None):
    """ Internal Linear Combination of alms

    Parameters
    ----------
    components: list or tuple of lists
        `Components` of the mixing matrix. They must have no free parameter.
    instrument:
        Object that provides the following as a key or an attribute.

        - **frequency**

        It can be anything that is convertible to a float numpy array.
    alms: ndarray
        Data vector to be separated. Shape ``(n_freq, ..., lm)``.
        ``...`` can be 1, 3 or absent. The ILC weights are computed
	independently for each of its indices.
    lbins: array
        It stores the edges of the bins that will have the same ILC weights.
	If a multipole is not in a bin but is the alms, an independent bin
	will be assigned to it
    fsky: array
        If provided the output power spectra are corrected for this factor

    Returns
    -------
    result : dict
	It includes

        - **W**: *(ndarray)* - ILC weights for each component and possibly
	  each index of the `...` dimension in the alms.
        - **s**: *(ndarray)* - Alms of the cleaned components
        - **cl_in**: *(ndarray)* - Spectra of the input alm
        - **cl_out**: *(ndarray)* - Spectra of the output alm
        - **fsky**: *(ndarray)* - The input fsky used to correct the cls

    """
    cl_in = np.array([hp.alm2cl(alm) for alm in alms])

    mm = MixingMatrix(*components)
    A = mm.eval(instrument.frequency)

    cov = _empirical_harmonic_covariance(alms)
    if lbins is not None:
        for lmin, lmax in zip(lbins[:-1], lbins[1:]):
            # Average the covariances in the bin
            lmax = min(lmax, cov.shape[-1])
            dof = 2 * np.arange(lmin, lmax) + 1
            cov[..., lmin:lmax] = (
                (dof / dof.sum() * cov[..., lmin:lmax]).sum(-1)
                )[..., np.newaxis]
    cov = _regularized_inverse(cov.swapaxes(-1, -3))
    ilc_filter = np.linalg.inv(A.T @ cov @ A) @ A.T @ cov
    del cov, dof

    res = OptimizeResult()
    res.s = _apply_harmonic_W(ilc_filter, alms)

    # Craft output
    cl_out = np.array([hp.alm2cl(alm) for alm in res.s])
    res.cl_in = cl_in
    res.cl_out = cl_out
    if fsky:
        res.cl_in /= fsky
        res.cl_out /= fsky

    res.fsky = fsky
    res.W = ilc_filter

    return res


def _empirical_harmonic_covariance(alms):
    alms = np.asarray(alms, order='C')
    alms = alms.view(np.float64).reshape(alms.shape+(2,))
    if alms.ndim > 3:  # Shape has to be ([Stokes], freq, lm, ri)
        alms = alms.transpose(1, 0, 2, 3)
    lmax = hp.Alm.getlmax(alms.shape[-2])

    res = (alms[..., np.newaxis, :, :lmax+1, 0]
           * alms[..., :, np.newaxis, :lmax+1, 0])  # (Stokes, freq, freq, ell)


    consumed = lmax + 1
    for i in range(1, lmax+1):
        n_m = lmax + 1 - i
        alms_m = alms[..., consumed:consumed+n_m, :]
        res[..., i:] += 2 * np.einsum('...fli,...nli->...fnl', alms_m, alms_m)
        consumed += n_m

    res /= 2 * np.arange(lmax + 1) + 1
    return res


def _regularized_inverse(cov):
    """ Covariance pseudo-inverse

    Regularize cov with the diagonal (i.e. invert the correlation matrix).
    If a row/col is noise-dominated and the noise is mostly diagonal, this
    regularization prevents the signal from being lost in the pseudo-inverse.

    Infinity and NaN are set to zero, thus overflows due to noise explosions
    (e.g. due to beam corrections) are properly handled
    """
    inv_std = np.einsum('...ii->...i', cov)
    inv_std = 1 / np.sqrt(inv_std)
    np.nan_to_num(inv_std, False, 0, 0, 0)
    np.nan_to_num(cov, False, 0, 0, 0)

    inv_cov = np.linalg.pinv(cov
                             * inv_std[..., np.newaxis]
                             * inv_std[..., np.newaxis, :])
    return inv_cov * inv_std[..., np.newaxis] * inv_std[..., np.newaxis, :]


def ilc(components, instrument, data, patch_ids=None):
    """ Internal Linear Combination

    Parameters
    ----------
    components: list or tuple of lists
        `Components` of the mixing matrix. They must have no free parameter.
    instrument:
        Object that provides the following as a key or an attribute.

        - **frequency**

        They can be anything that is convertible to a float numpy array.
    data: ndarray or MaskedArray
        Data vector to be separated. Shape ``(n_freq, ..., n_pix)``.
        ``...`` can be also absent.
        Values equal to hp.UNSEEN or, if MaskedArray, masked values are
        neglected during the component separation process.
    patch_ids: array
        It stores the id of the region over which the ILC weights are computed
        independently. It must be broadcast-compatible with data.

    Returns
    -------
    result : dict
	It includes

        - **W**: *(ndarray)* - ILC weights for each component and possibly each
          patch.
        - **freq_cov**: *(ndarray)* - Empirical covariance for each patch
        - **s**: *(ndarray)* - Component maps

    Note
    ----
    * During the component separation, a pixel is masked if at least one of its
      frequencies is masked.
    """
    # Checks
    instrument = standardize_instrument(instrument)
    np.broadcast(data, patch_ids)
    n_freq = data.shape[0]
    assert len(instrument.frequency) == n_freq,\
        "The number of frequencies does not match the number of maps provided"
    n_comp = len(components)

    # Prepare mask and set to zero all the frequencies in the masked pixels:
    # NOTE: mask are good pixels
    mask = ~_intersect_mask(data)

    mm = MixingMatrix(*components)
    A = mm.eval(instrument.frequency)

    data = data.T
    res = OptimizeResult()
    res.s = np.full(data.shape[:-1] + (n_comp,), hp.UNSEEN)

    def ilc_patch(ids_i, i_patch):
        if not np.any(ids_i):
            return
        data_patch = data[ids_i]  # data_patch is a copy (advanced indexing)
        cov = np.cov(data_patch.reshape(-1, n_freq).T)
        # Perform the inversion of the correlation instead of the covariance.
        # This allows to meaninfully invert covariances that have very noisy
        # channels.
        assert cov.ndim == 2
        cov_regularizer = np.diag(cov)**0.5 * np.diag(cov)[:, np.newaxis]**0.5
        correlation = cov / cov_regularizer
        try:
            inv_freq_cov = np.linalg.inv(correlation) / cov_regularizer
        except np.linalg.LinAlgError:
            np.set_printoptions(precision=2)
            logging.error(
                f"Empirical covariance matrix cannot be reliably inverted.\n"
                f"The domain that failed is {i_patch}.\n"
                f"Covariance matrix diagonal {np.diag(cov)}\n"
                f"Correlation matrix\n{correlation}")
            raise
        res.freq_cov[i_patch] = cov
        res.W[i_patch] = alg.W(A, inv_freq_cov)
        res.s[ids_i] = alg._mv(res.W[i_patch], data_patch)

    if patch_ids is None:
        res.freq_cov = np.full((n_freq, n_freq), hp.UNSEEN)
        res.W = np.full((n_comp, n_freq), hp.UNSEEN)
        ilc_patch(mask, np.s_[:])
    else:
        n_id = patch_ids.max() + 1
        res.freq_cov = np.full((n_id, n_freq, n_freq), hp.UNSEEN)
        res.W = np.full((n_id, n_comp, n_freq), hp.UNSEEN)
        patch_ids_bak = patch_ids.copy().T
        patch_ids_bak[~mask] = -1
        for i in range(n_id):
            ids_i = np.where(patch_ids_bak == i)
            ilc_patch(ids_i, i)

    res.s = res.s.T
    res.components = mm.components

    return res


def _get_prewhiten_factors(instrument, data_shape, nside):
    """ Derive the prewhitening factor from the sensitivity

    Parameters
    ----------
    instrument: PySM.Instrument
    data_shape: tuple
        It is expected to be `(n_freq, n_stokes, n_pix)`. `n_stokes` is used to
        define if sens_I or sens_P (or both) should be used to compute the
        factors.

        - If `n_stokes` is absent or `n_stokes == 1`, use sens_I.
        - If `n_stokes == 2`, use sens_P.
        - If `n_stokes == 3`, the factors will have shape (3, n_freq). Sens_I is
          used for [0, :], while sens_P is used for [1:, :].

    Returns
    -------
    factor: array
        prewhitening factors
    """
    try:
        if len(data_shape) < 3 or data_shape[1] == 1:
            sens = instrument.depth_i
        elif data_shape[1] == 2:
            #sens = instrument.depth_p
            sens = np.stack((instrument.depth_p, instrument.depth_p))
        elif data_shape[1] == 3:
            sens = np.stack(
                (instrument.depth_i, instrument.depth_p, instrument.depth_p))
        else:
            raise ValueError(data_shape)
    except AttributeError:  # instrument has no sensitivity -> do not prewhite
        return None

    assert np.all(np.isfinite(sens))
    if nside:
        return hp.nside2resol(nside, arcmin=True) / sens
    else:
        return 12**0.5 * hp.nside2resol(1, arcmin=True) / sens


def _A_evaluator(components, instrument, prewhiten_factors=None):
    A = MixingMatrix(*components)
    A_ev = A.evaluator(instrument.frequency)
    A_dB_ev = A.diff_evaluator(instrument.frequency)
    comp_of_dB = A.comp_of_dB
    x0 = np.array([x for c in components for x in c.defaults])
    params = A.params

    if prewhiten_factors is None:
        return A_ev, A_dB_ev, comp_of_dB, x0, params

    if A.n_param:
        pw_A_ev = lambda x: prewhiten_factors[..., np.newaxis] * A_ev(x)
        pw_A_dB_ev = lambda x: [prewhiten_factors[..., np.newaxis] * A_dB_i
                                for A_dB_i in A_dB_ev(x)]
    else:
        pw_A_ev = lambda: prewhiten_factors[..., np.newaxis] * A_ev()
        pw_A_dB_ev = None

    return pw_A_ev, pw_A_dB_ev, comp_of_dB, x0, params


def _get_bounds(idss, bounds):
    res = []
    for ids, bound in zip(idss, bounds):
        n_clusters = ids.max(-1) + 1
        res += [bound] * n_clusters
    return res


def _my_nside2npix(nside):
    if nside:
        return hp.nside2npix(nside)
    else:
        return 1


def _my_ud_grade(map_in, nside_out, **kwargs):
    # As healpy.ud_grade, but it accepts map_in of nside = 0 and nside_out = 0,
    # which in this module means a single float or lenght-1 array
    if nside_out == 0:
        try:
            # Both input and output have nside = 0
            return np.array([float(map_in)])
        except TypeError:
            # This is really clunky...
            # 1) Downgrade to nside 1
            # 2) put the 12 values in the pixels of a nside 4 map that belong to
            #    the same nside 1 pixels
            # 3) Downgrade to nside 1
            # 4) pick the value of the pixel in which the 12 values were placed
            map_in = hp.ud_grade(map_in, 1, **kwargs)
            out = np.full(hp.nside2npix(4), hp.UNSEEN)
            ids = hp.ud_grade(np.arange(12), 4, **kwargs)
            out[np.where(ids == 0)[0][:12]] = map_in
            kwargs['pess'] = False
            res = hp.ud_grade(out, 1, **kwargs)
            return res[:1]
    try:
        # Input has nside = 0 (or 1)
        return hp.ud_grade(np.ones(12) * map_in,
                           nside_out, **kwargs)
    except ValueError:
        # Fall back to standard healpy ud_grade
        return hp.ud_grade(map_in, nside_out, **kwargs)


def _intersect_mask(maps):
    if hp.pixelfunc.is_ma(maps):
        mask = maps.mask
    else:
        mask = maps == hp.UNSEEN

    # Mask entire pixel if any of the frequencies in the pixel is masked
    return np.any(mask, axis=tuple(range(maps.ndim-1)))<|MERGE_RESOLUTION|>--- conflicted
+++ resolved
@@ -37,10 +37,7 @@
     'ilc',
     'harmonic_ilc',
     'harmonic_ilc_alm',
-<<<<<<< HEAD
     'harmonic_comp_sep',
-=======
->>>>>>> b7c471b1
     'adaptive_comp_sep',
     'multi_res_comp_sep',
 ]
@@ -286,9 +283,8 @@
     return res
 
 
-<<<<<<< HEAD
 #Added by Clement Leloup
-def harmonic_comp_sep(components, instrument, data, nside, lmax, invN=None, invNlm=None, mask=None, 
+def harmonic_comp_sep(components, instrument, data, nside, lmax, invN=None, invNlm=None, mask=None,
                       data_is_alm=False, **minimize_kwargs):
 
     """ Harmonic component separation
@@ -316,7 +312,7 @@
         npix is the number of alms, i.e. (lmax+1)*(lmax+2)/2.
     nside: int
         For each pixel of a HEALPix map with this nside, the non-linear
-        parameters are estimated independently        
+        parameters are estimated independently
     lmax: int
         maximum multipole to use in the likelihood
     invN: ndarray
@@ -329,7 +325,7 @@
         mask to be applied before going to harmonic domain, if any.
     data_is_alm: bool
         If True, the data is already in harmonic domain (alms), otherwise it is in map domain.
-        
+
     Returns
     -------
     result: dict
@@ -353,12 +349,12 @@
 
     """
 
-    
+
     #instrument = standardize_instrument(instrument)
     #lmax = 3 * nside - 1
     n_comp = len(components)
     fsky = 1.0
-    
+
     try:
         assert np.any(instrument.fwhm)
     except (KeyError, AssertionError):
@@ -372,7 +368,7 @@
         print('Computing alms')
         # Data is in map domain, we need to compute alms
         alms_unmasked = _get_alms(data, lmax=lmax)
-        
+
         if mask is not None:
             data_masked = np.asarray([hp.alm2map(alms_unmasked[f], nside) for f in range(len(instrument.frequency))])
             data_masked *= mask
@@ -380,7 +376,7 @@
             alms = _get_alms(data_masked, lmax=lmax)[:,1:,:] # Here we take only polarization
         else:
             alms = alms_unmasked[:,1:,:] # Here we take only polarization
-        
+
     cl_in = np.array([hp.alm2cl(alm) for alm in alms])
     ell = hp.Alm.getlm(lmax, np.arange(alms.shape[-1]))[0]
     ell = np.stack((ell, ell), axis=-1).reshape(-1) # For transformation into real alms
@@ -397,7 +393,7 @@
 
     #Format alms to be used in comp sep
     alms = _format_alms(alms)
-    
+
     A_ev, A_dB_ev, comp_of_param, x0, params = _A_evaluator(components, instrument)
     if not len(x0):
         A_ev = A_ev()
@@ -425,204 +421,6 @@
         res.x = res.x.T
         res.Sigma = res.Sigma.T
 
-    return res
-
-
-=======
->>>>>>> b7c471b1
-def adaptive_comp_sep(components, instrument, data, patch_ids,
-                      **minimize_kwargs):
-    """ Arbitrary clusters for each parameter
-
-    Parameters
-    ----------
-    components: list
-        List storing the :class:`Component` s of the mixing matrix
-    instrument:
-        Object that provides the following as a key or an attribute.
-
-        - **frequency**
-        - **depth_i** or **depth_p** (optional, frequencies are inverse-noise
-          weighted according to these noise levels)
-
-        They can be anything that is convertible to a float numpy array.
-    data: ndarray or MaskedArray
-        Data vector to be separated. Shape *(n_freq, ..., n_pix).*
-        *...* can be
-
-        - absent or 1: temperature maps
-        - 2: polarization maps
-        - 3: temperature and polarization maps (see note)
-
-        Values equal to `hp.UNSEEN` or, if `MaskedArray`, masked values are
-        neglected during the component separation process.
-    patch_ids: list
-        The *i*-th element is the clusters map of the *i*-th parameter.
-        A cluster map is a map of integers that, for each pixel defines the
-        index of the cluster the pixel belongs to.
-<<<<<<< HEAD
-        
-=======
-    minimize_kwargs: dict
-        kwargs of `scipy.optimize.minimize`. In addition it allows for
-        saving/restoring checkpoints. Add the following dictionary to
-        `minimize_kwargs['checkpoint']`::
-
-            # The values are the defaults
-            {
-                'odir': './',
-                # Save iteraton x to `odir/iter_x.npy`
-                'start': 0,
-                # Start from this iteration, If not provided use that largest
-                # stored iteration
-                'delta': 1,
-                # Save a checkpoint every `delta` iterations
-            }
-
->>>>>>> b7c471b1
-    Returns
-    -------
-    result: dict
-	It includes
-
-	- **param**: *(list)* - Names of the parameters fitted
-	- **x**: *(seq)* - ``x[i][j]`` is the best-fit values of the *j*-th
-          clusters of the *i*-th parameter.
-	- **x_map**: *(seq)* - ``x[i]`` is the map of the *i*-th parameter.
-        - **s**: *(ndarray)* - Component amplitude maps
-        - **mask_good**: *(ndarray)* - mask of the entries actually used in the
-          component separation
-
-    Note
-    ----
-
-    * During the component separation, a pixel is masked if at least one of
-      its frequencies is masked.
-    * If you provide temperature and polarization maps, they will constrain the
-      **same** set of parameters. In particular, separation is **not** done
-      independently for temperature and polarization. If you want an
-      independent fitting for temperature and polarization, please launch
-
-      >>> res_T = basic_comp_sep(component_T, instrument, data[:, 0], **kwargs)
-      >>> res_P = basic_comp_sep(component_P, instrument, data[:, 1:], **kwargs)
-
-    """
-    instrument = standardize_instrument(instrument)
-
-    # Prepare mask and set to zero all the frequencies in the masked pixels:
-    # NOTE: mask are bad pixels
-    mask = _intersect_mask(data)
-    data = hp.pixelfunc.ma_to_array(data).copy()
-    data[..., mask] = 0  # Thus no contribution to the spectral likelihood
-
-    try:
-        data_nside = hp.get_nside(data[0])
-    except TypeError:
-        raise ValueError("data has to be a stack of healpix maps")
-
-    prewhiten_factors = _get_prewhiten_factors(instrument, data.shape, data_nside)
-    invN = np.zeros(prewhiten_factors.shape+prewhiten_factors.shape[-1:])
-    np.einsum('...ii->...i', invN)[:] = prewhiten_factors**2
-
-    for ids in patch_ids:
-        assert np.all(ids >= 0)
-        assert ids.dtype.kind in 'ui'
-    n_clusters = [ids.max()+1 for ids in patch_ids]
-
-    def array2maps(x):
-        i = 0
-        maps = []
-        for n_cluster, ids in zip(n_clusters, patch_ids):
-            maps.append(x[i:i+n_cluster][ids])
-            i += n_cluster
-        return maps
-
-    extra_dim = [1] * (data.ndim - 2)
-    unpack = lambda x: [m.reshape(-1, *extra_dim) for m in array2maps(x)]
-
-<<<<<<< HEAD
-    x0 = [x for c in components for x in c.defaults]
-    x0 = [np.full(n_cluster, px0) for n_cluster, px0 in zip(n_clusters, x0)]
-    x0 = np.concatenate(x0)
-=======
-    try:
-        checkpoint_dir = minimize_kwargs['checkpoint'].get('odir', './')
-        os.makedirs(checkpoint_dir, exist_ok=True)
-        try:
-            x0 = np.load(op.join(checkpoint_dir, f"iter_{minimize_kwargs['checkpoint']['start']}.npy"))
-            logging.warning(f"Iteration number {minimize_kwargs['checkpoint']['start']} loaded")
-        except (OSError, KeyError):  # Either start is not set, or the file is missing
-            iter_files = glob(op.join(checkpoint_dir, 'iter_*.npy'))
-            iter_ids = [int(op.splitext(op.basename(f))[0].split('_')[1])
-                        for f in iter_files]
-            i_iter = max(iter_ids+[0])
-            logging.warning(f'Highest iteration number found is {i_iter}')
-            x0 = np.load(iter_files[iter_ids.index(i_iter)])
-            minimize_kwargs['checkpoint']['start'] = i_iter
-        if 'options' in minimize_kwargs and 'maxiter' in minimize_kwargs['options']:
-            minimize_kwargs['options']['maxiter'] -= i_iter
-    except (KeyError, ValueError):
-        x0 = [x for c in components for x in c.defaults]
-        x0 = [np.full(n_cluster, px0) for n_cluster, px0 in zip(n_clusters, x0)]
-        x0 = np.concatenate(x0)
->>>>>>> b7c471b1
-
-    A = MixingMatrix(*components)
-    assert A.n_param == len(patch_ids), (
-        "%i free parameters but %i patch_ids"
-        % (len(A.defaults), len(patch_ids)))
-    A_ev = A.evaluator(instrument.frequency, unpack)
-    A_dB_ev = A.diff_evaluator(instrument.frequency, unpack)
-<<<<<<< HEAD
-=======
-    end_w_last_checkpoint = (
-        'options' in minimize_kwargs
-        and 'maxiter' in minimize_kwargs['options']
-        and minimize_kwargs['options']['maxiter'] < 1
-    )
-    if end_w_last_checkpoint:
-        A_ev = A_ev(x0)
->>>>>>> b7c471b1
-
-    comp_of_dB = list(zip(A.comp_of_dB, patch_ids))
-    bounds = minimize_kwargs.get('bounds')
-    if bounds is not None:
-        minimize_kwargs['bounds'] = _get_bounds(patch_ids, bounds)
-
-    # Component separation
-    res = alg.comp_sep(A_ev, data.T, invN, A_dB_ev, comp_of_dB, x0,
-                       **minimize_kwargs)
-<<<<<<< HEAD
-=======
-
-    if end_w_last_checkpoint:
-        res.x = x0
->>>>>>> b7c471b1
-    # Craft output
-    # 1) Apply the mask, if any
-    # 2) Restore the ordering of the input data (pixel dimension last)
-    def mask_transpose(x):
-        x[mask] = hp.UNSEEN
-        return x.T
-
-    res.params = A.params
-    res.s = mask_transpose(res.s)
-    res.chi = mask_transpose(res.chi)
-    res.x_map = array2maps(res.x)
-    for m in res.x_map:
-        m[mask] = hp.UNSEEN
-
-    res.x = [res.x[stop-n:stop]
-             for n, stop in zip(n_clusters, np.cumsum(n_clusters))]
-    for x, ids, n_cluster in zip(res.x, patch_ids, n_clusters):
-        # Clusters witn no valid pixels are set to UNSEEN
-        x[np.bincount(ids[~mask], minlength=n_cluster) == 0] = hp.UNSEEN
-
-    if 'chi_dB' in res:
-        for i in range(len(res.chi_dB)):
-            res.chi_dB[i] = mask_transpose(res.chi_dB[i])
-
-    res.mask_good = ~mask
     return res
 
 def harmonic_ilc(components, instrument, data, lbins=None, weights=None, iter=3):
@@ -892,12 +690,11 @@
 
     res.s = res.s.T
     res.components = mm.components
-
     return res
 
-
-def multi_res_comp_sep(components, instrument, data, nsides, **minimize_kwargs):
-    """ Basic component separation
+def adaptive_comp_sep(components, instrument, data, patch_ids,
+                      **minimize_kwargs):
+    """ Arbitrary clusters for each parameter
 
     Parameters
     ----------
@@ -921,13 +718,38 @@
 
         Values equal to `hp.UNSEEN` or, if `MaskedArray`, masked values are
         neglected during the component separation process.
-    nsides: seq
-        Specify the ``nside`` for each free parameter of the components
+    patch_ids: list
+        The *i*-th element is the clusters map of the *i*-th parameter.
+        A cluster map is a map of integers that, for each pixel defines the
+        index of the cluster the pixel belongs to.
+    minimize_kwargs: dict
+        kwargs of `scipy.optimize.minimize`. In addition it allows for
+        saving/restoring checkpoints. Add the following dictionary to
+        `minimize_kwargs['checkpoint']`::
+
+            # The values are the defaults
+            {
+                'odir': './',
+                # Save iteraton x to `odir/iter_x.npy`
+                'start': 0,
+                # Start from this iteration, If not provided use that largest
+                # stored iteration
+                'delta': 1,
+                # Save a checkpoint every `delta` iterations
+            }
 
     Returns
     -------
     result: dict
-	See `adaptive_comp_sep`
+	It includes
+
+	- **param**: *(list)* - Names of the parameters fitted
+	- **x**: *(seq)* - ``x[i][j]`` is the best-fit values of the *j*-th
+          clusters of the *i*-th parameter.
+	- **x_map**: *(seq)* - ``x[i]`` is the map of the *i*-th parameter.
+        - **s**: *(ndarray)* - Component amplitude maps
+        - **mask_good**: *(ndarray)* - mask of the entries actually used in the
+          component separation
 
     Note
     ----
@@ -943,67 +765,112 @@
       >>> res_P = basic_comp_sep(component_P, instrument, data[:, 1:], **kwargs)
 
     """
-    nside_data = hp.get_nside(data[0])
-    patch_ids = [
-        _my_ud_grade(np.arange(_my_nside2npix(nside)), nside_data).astype(int)
-        for nside in nsides]
-    return adaptive_comp_sep(components, instrument, data, patch_ids,
-                             **minimize_kwargs)
-
-
-def multi_res_comp_sep(components, instrument, data, nsides, **minimize_kwargs):
-    """ Basic component separation
-
-    Parameters
-    ----------
-    components: list
-        List storing the :class:`Component` s of the mixing matrix
-    instrument:
-        Object that provides the following as a key or an attribute.
-
-        - **frequency**
-        - **depth_i** or **depth_p** (optional, frequencies are inverse-noise
-          weighted according to these noise levels)
-
-        They can be anything that is convertible to a float numpy array.
-    data: ndarray or MaskedArray
-        Data vector to be separated. Shape *(n_freq, ..., n_pix).*
-        *...* can be
-
-        - absent or 1: temperature maps
-        - 2: polarization maps
-        - 3: temperature and polarization maps (see note)
-
-        Values equal to `hp.UNSEEN` or, if `MaskedArray`, masked values are
-        neglected during the component separation process.
-    nsides: seq
-        Specify the ``nside`` for each free parameter of the components
-
-    Returns
-    -------
-    result: dict
-	See `adaptive_comp_sep`
-
-    Note
-    ----
-
-    * During the component separation, a pixel is masked if at least one of
-      its frequencies is masked.
-    * If you provide temperature and polarization maps, they will constrain the
-      **same** set of parameters. In particular, separation is **not** done
-      independently for temperature and polarization. If you want an
-      independent fitting for temperature and polarization, please launch
-
-      >>> res_T = basic_comp_sep(component_T, instrument, data[:, 0], **kwargs)
-      >>> res_P = basic_comp_sep(component_P, instrument, data[:, 1:], **kwargs)
-
-    """
-    nside_data = hp.get_nside(data[0])
-    patch_ids = [
-        _my_ud_grade(np.arange(_my_nside2npix(nside)), nside_data).astype(int)
-        for nside in nsides]
-    return adaptive_comp_sep(components, instrument, data, patch_ids,
-                             **minimize_kwargs)
+    instrument = standardize_instrument(instrument)
+
+    # Prepare mask and set to zero all the frequencies in the masked pixels:
+    # NOTE: mask are bad pixels
+    mask = _intersect_mask(data)
+    data = hp.pixelfunc.ma_to_array(data).copy()
+    data[..., mask] = 0  # Thus no contribution to the spectral likelihood
+
+    try:
+        data_nside = hp.get_nside(data[0])
+    except TypeError:
+        raise ValueError("data has to be a stack of healpix maps")
+
+    prewhiten_factors = _get_prewhiten_factors(instrument, data.shape, data_nside)
+    invN = np.zeros(prewhiten_factors.shape+prewhiten_factors.shape[-1:])
+    np.einsum('...ii->...i', invN)[:] = prewhiten_factors**2
+
+    for ids in patch_ids:
+        assert np.all(ids >= 0)
+        assert ids.dtype.kind in 'ui'
+    n_clusters = [ids.max()+1 for ids in patch_ids]
+
+    def array2maps(x):
+        i = 0
+        maps = []
+        for n_cluster, ids in zip(n_clusters, patch_ids):
+            maps.append(x[i:i+n_cluster][ids])
+            i += n_cluster
+        return maps
+
+    extra_dim = [1] * (data.ndim - 2)
+    unpack = lambda x: [m.reshape(-1, *extra_dim) for m in array2maps(x)]
+
+    try:
+        checkpoint_dir = minimize_kwargs['checkpoint'].get('odir', './')
+        os.makedirs(checkpoint_dir, exist_ok=True)
+        try:
+            x0 = np.load(op.join(checkpoint_dir, f"iter_{minimize_kwargs['checkpoint']['start']}.npy"))
+            logging.warning(f"Iteration number {minimize_kwargs['checkpoint']['start']} loaded")
+        except (OSError, KeyError):  # Either start is not set, or the file is missing
+            iter_files = glob(op.join(checkpoint_dir, 'iter_*.npy'))
+            iter_ids = [int(op.splitext(op.basename(f))[0].split('_')[1])
+                        for f in iter_files]
+            i_iter = max(iter_ids+[0])
+            logging.warning(f'Highest iteration number found is {i_iter}')
+            x0 = np.load(iter_files[iter_ids.index(i_iter)])
+            minimize_kwargs['checkpoint']['start'] = i_iter
+        if 'options' in minimize_kwargs and 'maxiter' in minimize_kwargs['options']:
+            minimize_kwargs['options']['maxiter'] -= i_iter
+    except (KeyError, ValueError):
+        x0 = [x for c in components for x in c.defaults]
+        x0 = [np.full(n_cluster, px0) for n_cluster, px0 in zip(n_clusters, x0)]
+        x0 = np.concatenate(x0)
+
+    A = MixingMatrix(*components)
+    assert A.n_param == len(patch_ids), (
+        "%i free parameters but %i patch_ids"
+        % (len(A.defaults), len(patch_ids)))
+    A_ev = A.evaluator(instrument.frequency, unpack)
+    A_dB_ev = A.diff_evaluator(instrument.frequency, unpack)
+    end_w_last_checkpoint = (
+        'options' in minimize_kwargs
+        and 'maxiter' in minimize_kwargs['options']
+        and minimize_kwargs['options']['maxiter'] < 1
+    )
+    if end_w_last_checkpoint:
+        A_ev = A_ev(x0)
+
+    comp_of_dB = list(zip(A.comp_of_dB, patch_ids))
+    bounds = minimize_kwargs.get('bounds')
+    if bounds is not None:
+        minimize_kwargs['bounds'] = _get_bounds(patch_ids, bounds)
+
+    # Component separation
+    res = alg.comp_sep(A_ev, data.T, invN, A_dB_ev, comp_of_dB, x0,
+                       **minimize_kwargs)
+
+    if end_w_last_checkpoint:
+        res.x = x0
+    # Craft output
+    # 1) Apply the mask, if any
+    # 2) Restore the ordering of the input data (pixel dimension last)
+    def mask_transpose(x):
+        x[mask] = hp.UNSEEN
+        return x.T
+
+    res.params = A.params
+    res.s = mask_transpose(res.s)
+    res.chi = mask_transpose(res.chi)
+    res.x_map = array2maps(res.x)
+    for m in res.x_map:
+        m[mask] = hp.UNSEEN
+
+    res.x = [res.x[stop-n:stop]
+             for n, stop in zip(n_clusters, np.cumsum(n_clusters))]
+    for x, ids, n_cluster in zip(res.x, patch_ids, n_clusters):
+        # Clusters witn no valid pixels are set to UNSEEN
+        x[np.bincount(ids[~mask], minlength=n_cluster) == 0] = hp.UNSEEN
+
+    if 'chi_dB' in res:
+        for i in range(len(res.chi_dB)):
+            res.chi_dB[i] = mask_transpose(res.chi_dB[i])
+
+    res.mask_good = ~mask
+    return res
+
 
 
 def multi_res_comp_sep(components, instrument, data, nsides, **minimize_kwargs):
@@ -1160,7 +1027,7 @@
         logging.info('Correcting alms for the beams')
         for f in np.arange(alms.shape[0]):
             alm = alms[f]
-        
+
             #for fwhm, alm in zip(beams, alms):
 
             if beams.ndim == 1:
@@ -1168,14 +1035,14 @@
                 bl = hp.gauss_beam(np.radians(fwhm/60.0), lmax, pol=(alm.ndim==2))
             else:
                 bl = beams[f].T
-                
+
             if alm.ndim == 1:
                 alm = [alm]
                 bl = [bl]
 
             for i_alm, i_bl in zip(alm, bl.T):
                 hp.almxfl(i_alm, 1.0/i_bl, inplace=True)
-                    
+
     return alms
 
 
