""" Provide handy access to pysm ojects
"""
import sys
import numpy as np
import pysm
import inspect

def get_sky(nside, tag='c1d0s0'):
    """ Get a pre-defined PySM sky

    Parameters
    ----------
    tag: string
        Default is 'c1d0s0', i.e. cmb (c1), dust with constant temperature and
        spectral index (d0), and synchrotron with constant spectral index (s0).
        See pysm.nominal for a complete list of available options.

    Returns
    -------
    sky: PySM.Sky
    """
    comp_names = {
        'a': 'ame',
        'c': 'cmb',
        'd': 'dust',
        'f': 'freefree',
        's': 'synchrotron',
    }
    sky_config = {}
    for i in range(0, len(tag), 2):
        sky_config[comp_names[tag[i]]] = pysm.nominal.models(tag[i:i+2], nside)

    return pysm.Sky(sky_config)


<<<<<<< HEAD
def get_instrument(nside, tag, units='uK_CMB'):
=======
def get_instrument(nside, tag, units='K_CMB'):
>>>>>>> 2874d32a
    """ Get pre-defined PySM Instrument

    Parameters
    ----------
    tag: string
        name of the pre-defined experimental configuration. See the source or
        set tag to something random to have a list of the available
        configurations.

    Returns
    -------
    sky: PySM.Instrument
    """
    module = sys.modules[__name__]
    try:
        instrument = getattr(module, '_dict_instrument_'+tag)(nside, units)
    except AttributeError:
        raise ValueError('Instrument %s not available. Chose between: %s.'
                         % (tag, ', '.join(_get_available_instruments())))
    return pysm.Instrument(instrument)


def _get_available_instruments():
    prefix = '_dict_instrument_'
    module = sys.modules[__name__]
    has_prefix = lambda x: x.find(prefix) != -1
    return [fun.replace(prefix, '') for fun in dir(module) if has_prefix(fun)]


def _dict_instrument_test(nside, units='uK_CMB'):
    return {
        'frequencies': np.arange(50., 700, 50.),
        'sens_I': np.ones(13),
        'sens_P': np.ones(13),
        'beams': np.ones(13),
        'nside': nside,
        'add_noise': True,
        'noise_seed': 1234,
        'use_bandpass': False,
        'output_units': units,
        'output_directory': '/dev/null',
        'output_prefix': 'test',
        'use_smoothing': True,
    }


def _dict_instrument_planck_P(nside, units='uK_CMB'):
    return {
        'frequencies': np.array([30.0, 44.0, 70.0, 100.0, 143.0, 217.0, 353.0]),
        'sens_I': np.array([7.5, 7.5, 4.8, 1.3, 1.1, 1.6, 6.9]) * 40.0, # XXX
        'sens_P': np.array([7.5, 7.5, 4.8, 1.3, 1.1, 1.6, 6.9]) * 40.0,
        'beams': np.array([33.16, 28.09, 13.08, 9.66, 7.27, 5.01, 4.86]),
        'nside': nside,
        'add_noise': True,
        'noise_seed': 1234,
        'use_bandpass': False,
        'output_units': units,
        'output_directory': '/dev/null',
        'output_prefix': 'planck',
        'use_smoothing': True,
    }


def _dict_instrument_litebird(nside, units='uK_CMB'):
    return {
	'frequencies': np.array([40.0, 50.0, 60.0, 68.4, 78.0, 88.5, 100.0, 118.9, 140.0, 166.0, 195.0, 234.9, 280.0, 337.4, 402.1]),
        'sens_I': np.array([42.4,  25.8,  20.1,  15.6, 12.5, 10.1,  11.8, 9.5, 7.6,   6.7, 5.1,   6.3, 10.1,  10.1,  19.1]) / 1.41,
        'sens_P': np.array([42.4,  25.8,  20.1,  15.6, 12.5, 10.1,  11.8, 9.5, 7.6,   6.7, 5.1,   6.3, 10.1,  10.1,  19.1]),
        'beams': np.array([60, 56, 48, 43, 39, 35, 29, 25, 23, 21, 20, 19, 24, 20, 17]),
        'nside': nside,
        'add_noise': True,
        'noise_seed': 1234,
        'use_bandpass': False,
        'output_units': units,
        'output_directory': '/dev/null',
        'output_prefix': 'planck',
        'use_smoothing': True,
    }<|MERGE_RESOLUTION|>--- conflicted
+++ resolved
@@ -33,11 +33,8 @@
     return pysm.Sky(sky_config)
 
 
-<<<<<<< HEAD
 def get_instrument(nside, tag, units='uK_CMB'):
-=======
-def get_instrument(nside, tag, units='K_CMB'):
->>>>>>> 2874d32a
+
     """ Get pre-defined PySM Instrument
 
     Parameters
